# ================================================================== #
#                                                                    #
# Copyright 2002,2003,2004,2005,2006,2007,2008,2009                  #
# Mikael Granvik, Jenni Virtanen, Karri Muinonen, Teemu Laakso,      #
# Dagmara Oszkiewicz                                                 #
#                                                                    #
# This file is part of OpenOrb.                                      #
#                                                                    #
# OpenOrb is free software: you can redistribute it and/or modify it #
# under the terms of the GNU General Public License as published by  #
# the Free Software Foundation, either version 3 of the License, or  #
# (at your option) any later version.                                #
#                                                                    #
# OpenOrb is distributed in the hope that it will be useful, but     #
# WITHOUT ANY WARRANTY; without even the implied warranty of         #
# MERCHANTABILITY or FITNESS FOR A PARTICULAR PURPOSE.  See the GNU  #
# General Public License for more details.                           #
#                                                                    #
# You should have received a copy of the GNU General Public License  #
# along with OpenOrb. If not, see <http://www.gnu.org/licenses/>.    #
#                                                                    #
# ================================================================== #
#
# Script for testing pyoorb library using Python. The results should
# be identical to the results by test.f90 if everything is okay.
#
# @author  MG, JM
# @version 2009-12-01
#
# updated 2018-09-06 Michael Mommert, sbpy.org

from __future__ import print_function
from __future__ import absolute_import

import pyoorb
import numpy
import os

if __name__ == "__main__":
    print("starting...")
    print("calling oorb_init():")
<<<<<<< HEAD
    pyoorb.pyoorb.oorb_init(error_verbosity=5, info_verbosity=5)
    # orb is id, 6 elements, epoch_mjd, H, G, element type index
    # keplerian appears to be element type index 3
    # orbits = numpy.array([0.,1.,2.,3.,4.,5.,6.,5373.,1.,1.,3.])
=======
    ephfile = os.path.join(os.getenv('OORB_DATA'), 'de430.dat')
    pyoorb.pyoorb.oorb_init(ephfile)
    # orb is id, 6 elements, epoch_mjd, H, G, element type index
    # keplerian appears to be element type index 3
    #orbits = numpy.array([0.,1.,2.,3.,4.,5.,6.,5373.,1.,1.,3.])
>>>>>>> 0bce7263
    # using the first item in PS-SSM, 1/100th density, s1.01 file.
    orbits = numpy.zeros([3, 12], dtype=numpy.double, order='F')
    orbits[0][0] = 1.0
    orbits[0][1] = 1.853233422926951E+00
    orbits[0][2] = 3.871022198610788E-01
    orbits[0][3] = 6.474397461946572E+00
    orbits[0][4] = 2.122138159851688E+02
    orbits[0][5] = 1.602711715213041E+02
    orbits[0][6] = 3.372535412461616E+01
    for i in range(3, 7):
        orbits[0][i] = numpy.radians(orbits[0][i])
    orbits[0][7] = 3.0
    orbits[0][8] = 55200.0
    orbits[0][9] = 3.0
    orbits[0][10] = 21.541
    orbits[0][11] = .15

    orbits[1][0] = 2.0
    orbits[2][0] = 3.0
    for i in range(1, 12):
        orbits[1][i] = orbits[0][i]
        orbits[2][i] = orbits[0][i]
    print(orbits[0])
    print(orbits[1])
    print(orbits[2])

<<<<<<< HEAD
    covariances = numpy.zeros([3, 6, 6], order='F')  # zero covariance is okay for now...
=======
    # zero covariance is okay for now...
    covariances = numpy.zeros([3, 6, 6], order='F')
>>>>>>> 0bce7263

    covariances[0][0][:] = [1.59357530E-06, 4.54646999E-07, 5.59222797E-06,
                            -3.87304158E-06, -3.54135866E-07, -4.31574921E-05]

    covariances[0][1][:] = [4.54646999E-07, 1.29710940E-07, 1.59544037E-06,
                            -1.10495903E-06, -1.00707885E-07, -1.23129696E-05]

    covariances[0][2][:] = [5.59222797E-06, 1.59544037E-06, 1.96320645E-05,
                            -1.36008250E-05, -1.34577989E-06, -1.51404682E-04]

    covariances[0][3][:] = [-3.87304158E-06, -1.10495903E-06, -1.36008250E-05,
                            9.42766927E-06, 9.60529697E-07, 1.04844563E-04]

    covariances[0][4][:] = [-3.54135866E-07, -1.00707885E-07, -1.34577989E-06,
                            9.60529697E-07, 2.72099434E-06, 8.49016456E-06]

    covariances[0][5][:] = [-4.31574921E-05, -1.23129696E-05, -1.51404682E-04,
                            1.04844563E-04, 8.49016456E-06, 1.16925907E-03]

    for i in range(0, 6):
        for j in range(0, 6):
            covariances[1][i][j] = covariances[0][i][j]
            covariances[2][i][j] = covariances[0][i][j]

    obscode = "500"
    ephem_dates = numpy.zeros([2, 2], dtype=numpy.double, order='F')
    ephem_dates[0][:] = [55148.0, 1.0]
    ephem_dates[1][:] = [55150.0, 1.0]

<<<<<<< HEAD
=======
    print('calling oorb_element_transformation')
    new_orb, err = pyoorb.pyoorb.oorb_element_transformation(
        in_orbits=orbits,
        in_element_type=1)
    print("error code:", err)
    for i in range(0, 3):
        print(new_orb[i])

    print('calling oorb_propagate (n-body)')
    new_orb, err = pyoorb.pyoorb.oorb_propagation(
        in_orbits=orbits,
        in_epoch=ephem_dates[0],
        in_dynmodel='N')
    print("error code:", err)
    for i in range(0, 3):
        print(new_orb[i])

    print('calling oorb_propagate (2-body)')
    new_orb, err = pyoorb.pyoorb.oorb_propagation(
        in_orbits=orbits,
        in_epoch=ephem_dates[0],
        in_dynmodel='2')
    print("error code:", err)
    for i in range(0, 3):
        print(new_orb[i])

>>>>>>> 0bce7263
    print("calling oorb_ephemeris_covariance")
    eph, err = pyoorb.pyoorb.oorb_ephemeris_covariance(orbits,
                                                       covariances,
                                                       obscode,
                                                       ephem_dates)
    print("error code:", err)
    for i in range(0, 3):
        for j in range(0, 2):
            print(eph[i][j])

<<<<<<< HEAD
    print("calling oorb_ephemeris")
    eph, err = pyoorb.pyoorb.oorb_ephemeris(in_orbits=orbits,
                                            in_obscode=obscode,
                                            in_date_ephems=ephem_dates)
=======
    print("calling oorb_ephemeris_full (n-body)")
    eph, err = pyoorb.pyoorb.oorb_ephemeris_full(in_orbits=orbits,
                                                 in_obscode=obscode,
                                                 in_date_ephems=ephem_dates,
                                                 in_dynmodel='N')
>>>>>>> 0bce7263
    print("error code:", err)
    for i in range(0, 3):
        for j in range(0, 2):
            print(eph[i][j])

<<<<<<< HEAD
    print("calling oorb_ephemeris_2b")
    eph, err = pyoorb.pyoorb.oorb_ephemeris_2b(in_orbits=orbits,
                                               in_obscode=obscode,
                                               in_date_ephems=ephem_dates)
=======
    print("calling oorb_ephemeris_full (2-body)")
    eph, err = pyoorb.pyoorb.oorb_ephemeris_full(in_orbits=orbits,
                                                 in_obscode=obscode,
                                                 in_date_ephems=ephem_dates,
                                                 in_dynmodel='2')
>>>>>>> 0bce7263
    print("error code:", err)
    for i in range(0, 3):
        for j in range(0, 2):
            print(eph[i][j])<|MERGE_RESOLUTION|>--- conflicted
+++ resolved
@@ -1,4 +1,4 @@
-# ================================================================== #
+#====================================================================#
 #                                                                    #
 # Copyright 2002,2003,2004,2005,2006,2007,2008,2009                  #
 # Mikael Granvik, Jenni Virtanen, Karri Muinonen, Teemu Laakso,      #
@@ -19,7 +19,7 @@
 # You should have received a copy of the GNU General Public License  #
 # along with OpenOrb. If not, see <http://www.gnu.org/licenses/>.    #
 #                                                                    #
-# ================================================================== #
+#====================================================================#
 #
 # Script for testing pyoorb library using Python. The results should
 # be identical to the results by test.f90 if everything is okay.
@@ -29,8 +29,7 @@
 #
 # updated 2018-09-06 Michael Mommert, sbpy.org
 
-from __future__ import print_function
-from __future__ import absolute_import
+#!/usr/bin/env python
 
 import pyoorb
 import numpy
@@ -39,18 +38,11 @@
 if __name__ == "__main__":
     print("starting...")
     print("calling oorb_init():")
-<<<<<<< HEAD
-    pyoorb.pyoorb.oorb_init(error_verbosity=5, info_verbosity=5)
-    # orb is id, 6 elements, epoch_mjd, H, G, element type index
-    # keplerian appears to be element type index 3
-    # orbits = numpy.array([0.,1.,2.,3.,4.,5.,6.,5373.,1.,1.,3.])
-=======
     ephfile = os.path.join(os.getenv('OORB_DATA'), 'de430.dat')
     pyoorb.pyoorb.oorb_init(ephfile)
     # orb is id, 6 elements, epoch_mjd, H, G, element type index
     # keplerian appears to be element type index 3
     #orbits = numpy.array([0.,1.,2.,3.,4.,5.,6.,5373.,1.,1.,3.])
->>>>>>> 0bce7263
     # using the first item in PS-SSM, 1/100th density, s1.01 file.
     orbits = numpy.zeros([3, 12], dtype=numpy.double, order='F')
     orbits[0][0] = 1.0
@@ -77,12 +69,8 @@
     print(orbits[1])
     print(orbits[2])
 
-<<<<<<< HEAD
-    covariances = numpy.zeros([3, 6, 6], order='F')  # zero covariance is okay for now...
-=======
     # zero covariance is okay for now...
     covariances = numpy.zeros([3, 6, 6], order='F')
->>>>>>> 0bce7263
 
     covariances[0][0][:] = [1.59357530E-06, 4.54646999E-07, 5.59222797E-06,
                             -3.87304158E-06, -3.54135866E-07, -4.31574921E-05]
@@ -112,8 +100,6 @@
     ephem_dates[0][:] = [55148.0, 1.0]
     ephem_dates[1][:] = [55150.0, 1.0]
 
-<<<<<<< HEAD
-=======
     print('calling oorb_element_transformation')
     new_orb, err = pyoorb.pyoorb.oorb_element_transformation(
         in_orbits=orbits,
@@ -140,7 +126,6 @@
     for i in range(0, 3):
         print(new_orb[i])
 
->>>>>>> 0bce7263
     print("calling oorb_ephemeris_covariance")
     eph, err = pyoorb.pyoorb.oorb_ephemeris_covariance(orbits,
                                                        covariances,
@@ -151,35 +136,21 @@
         for j in range(0, 2):
             print(eph[i][j])
 
-<<<<<<< HEAD
-    print("calling oorb_ephemeris")
-    eph, err = pyoorb.pyoorb.oorb_ephemeris(in_orbits=orbits,
-                                            in_obscode=obscode,
-                                            in_date_ephems=ephem_dates)
-=======
     print("calling oorb_ephemeris_full (n-body)")
     eph, err = pyoorb.pyoorb.oorb_ephemeris_full(in_orbits=orbits,
                                                  in_obscode=obscode,
                                                  in_date_ephems=ephem_dates,
                                                  in_dynmodel='N')
->>>>>>> 0bce7263
     print("error code:", err)
     for i in range(0, 3):
         for j in range(0, 2):
             print(eph[i][j])
 
-<<<<<<< HEAD
-    print("calling oorb_ephemeris_2b")
-    eph, err = pyoorb.pyoorb.oorb_ephemeris_2b(in_orbits=orbits,
-                                               in_obscode=obscode,
-                                               in_date_ephems=ephem_dates)
-=======
     print("calling oorb_ephemeris_full (2-body)")
     eph, err = pyoorb.pyoorb.oorb_ephemeris_full(in_orbits=orbits,
                                                  in_obscode=obscode,
                                                  in_date_ephems=ephem_dates,
                                                  in_dynmodel='2')
->>>>>>> 0bce7263
     print("error code:", err)
     for i in range(0, 3):
         for j in range(0, 2):
