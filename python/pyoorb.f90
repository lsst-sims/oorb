--- conflicted
+++ resolved
@@ -1,1596 +1,1500 @@
-!====================================================================!
-!                                                                    !
-! Copyright 2002-2011,2012                                           !
-! Mikael Granvik, Jenni Virtanen, Karri Muinonen, Teemu Laakso,      !
-! Dagmara Oszkiewicz, Lynne Jones                                    !
-!                                                                    !
-! This file is part of OpenOrb.                                      !
-!                                                                    !
-! OpenOrb is free software: you can redistribute it and/or modify it !
-! under the terms of the GNU General Public License as published by  !
-! the Free Software Foundation, either version 3 of the License, or  !
-! (at your option) any later version.                                !
-!                                                                    !
-! OpenOrb is distributed in the hope that it will be useful, but     !
-! WITHOUT ANY WARRANTY; without even the implied warranty of         !
-! MERCHANTABILITY or FITNESS FOR A PARTICULAR PURPOSE.  See the GNU  !
-! General Public License for more details.                           !
-!                                                                    !
-! You should have received a copy of the GNU General Public License  !
-! along with OpenOrb. If not, see <http://www.gnu.org/licenses/>.    !
-!                                                                    !
-!====================================================================!
-!
-!! Module for which f2py builds Python wrappers.
-!!
-!! @author  MG, FP, LJ
-!! @version 2012-09-21
-!!
-!! updated 2018-09-05 by Michael Mommert (sbpy.org)
-
-MODULE pyoorb
-
-  USE planetary_data
-  USE Base_cl
-  USE Time_cl
-  USE SphericalCoordinates_cl
-  USE Observatories_cl
-  USE Orbit_cl
-  USE StochasticOrbit_cl
-  USE PhysicalParameters_cl
-  IMPLICIT NONE
-  TYPE (Observatories), SAVE, PRIVATE :: obsies
-  CHARACTER(len=11), DIMENSION(6), PUBLIC :: element_types = (/ &
-       "cartesian  ",&
-       "cometary   ",&
-       "keplerian  ",&
-       "delaunay   ",&
-       "poincare   ",&
-       "equinoctial" &
-       /)
-  CHARACTER(len=3), DIMENSION(4), PUBLIC :: timescales = (/     &
-       "UTC",&
-       "UT1",&
-       "TT ",&
-       "TAI" &
-       /)
-
-CONTAINS
-
-  SUBROUTINE oorb_init(ephemeris_fname, error_verbosity, &
-       info_verbosity, error_code)
-
-    IMPLICIT NONE
-    CHARACTER(len=*), INTENT(in), OPTIONAL :: ephemeris_fname
-    INTEGER, INTENT(in), OPTIONAL :: error_verbosity
-    INTEGER, INTENT(in), OPTIONAL :: info_verbosity
-    INTEGER, INTENT(out) :: error_code
-
-    TYPE (Time) :: t
-
-    ! Set path to data files by reading env parameter OORB_DATA_DIR:
-    CALL setAccessToDataFiles()
-
-    ! Read OBSCODE.dat
-    CALL NEW(obsies)
-    IF (error) THEN
-       error_code = 1
-       error = .FALSE.
-       RETURN       
-    END IF
-
-    ! Read TAI-UTC.dat and ET-UT.dat
-    CALL NEW(t)
-    IF (error) THEN
-       error_code = 2
-       error = .FALSE.
-       RETURN       
-    END IF
-
-    ! Read de430.dat
-    IF (PRESENT(ephemeris_fname)) THEN
-       CALL JPL_ephemeris_init(error, ephemeris_fname)
-       IF (error) THEN
-          error_code = 3
-          error = .FALSE.
-          RETURN
-       END IF
-    ELSE
-       CALL JPL_ephemeris_init(error, &
-            filename=TRIM(OORB_DATA_DIR) // "/" // TRIM(EPH_FNAME)) 
-       IF (error) THEN
-          error_code = 4
-          error = .FALSE.
-          RETURN
-       END IF
-    END IF
-
-    ! Set verbosity of error messages (0=nothing,5=everything,1=default)
-    IF (PRESENT(error_verbosity)) THEN
-       err_verb = error_verbosity
-    ELSE
-       err_verb = 1
-    END IF
-
-    ! Set verbosity of info messages (0=nothing,5=everything,1=default)
-    IF (PRESENT(info_verbosity)) THEN
-       info_verb = info_verbosity
-    ELSE
-       info_verb = 1
-    END IF
-
-  END SUBROUTINE oorb_init
-
-
-  SUBROUTINE oorb_memfree()
-
-    IMPLICIT NONE
-
-    CALL nullifyTime()
-    CALL NULLIFY(obsies)
-    CALL JPL_ephemeris_nullify()
-
-  END SUBROUTINE oorb_memfree
-
-
-  SUBROUTINE oorb_element_transformation(in_norb, &
-       in_orbits,       &
-       in_element_type, &
-       out_orbits,      &
-       error_code)
-
-    ! Input/Output variables.
-    ! in_norb: number of input orbits
-    INTEGER, INTENT(in)                                 :: in_norb
-    ! in_orbits: input flattened orbits, 12 columns per target:
-    ! (1) object id (integer value)
-    ! (2-7) orbital elements:
-    !   * (q, e, i, longnode, argper, perihelion epoch in mjd) for comet format
-    !   * (a, e, i, longnode, argper, mean anomaly) for keplerian format
-    !   * (x, y, z, dx, dy, dz) for cartesian format
-    ! (8) orbital elements type ('CART': 1, 'COM': 2, 'KEP': 3, 'DEL': 4, 'EQX': 5)
-    ! (9) epoch in mjd
-    ! (10) time scale type ('UTC': 1, 'UT1': 2, 'TT': 3, 'TAI': 4)
-    ! (11) target absolute magnitude H/M1 parameter for comets ('COM' elements type)
-    ! (12) target slope parameter G/K1 parameter for comets ('COM' elements type)
-    REAL(8),DIMENSION(in_norb,12), INTENT(in)           :: in_orbits ! (1:norb,1:12)
-    ! in_element_type: type of output elements ('CART': 1, 'COM': 2, 'KEP': 3, 'DEL': 4, 'EQX': 5)
-    INTEGER, INTENT(in)                                 :: in_element_type
-    ! out_orbits: output flattened orbits, 12 columns per target:
-    ! (1) object id (integer value)
-    ! (2-7) orbital elements:
-    !   * (q, e, i, longnode, argper, perihelion epoch in mjd) for comet format
-    !   * (a, e, i, longnode, argper, mean anomaly) for keplerian format
-    !   * (x, y, z, dx, dy, dz) for cartesian format
-    ! (8) orbital elements type ('CART': 1, 'COM': 2, 'KEP': 3, 'DEL': 4, 'EQX': 5)
-    ! (9) epoch in mjd
-    ! (10) time scale type ('UTC': 1, 'UT1': 2, 'TT': 3, 'TAI': 4)
-    ! (11) target absolute magnitude H/M1 parameter for comets ('COM' elements type)
-    ! (12) target slope parameter G/K1 parameter for comets ('COM' elements type)
-    REAL(8),DIMENSION(in_norb,12), INTENT(out)          :: out_orbits ! (1:norb,1:12)
-    ! error_code: output error code
-    INTEGER, INTENT(out)                                :: error_code
-
-    TYPE (Time) :: t
-    TYPE (Orbit) :: orb
-    INTEGER :: i
-
-    ! Loop over orbits:
-    DO i=1,SIZE(in_orbits,dim=1)
-
-       ! Get the element type from the input flattened orbit.
-       IF(NINT(in_orbits(i,8)) < 0 .OR.                                       &
-            NINT(in_orbits(i,8)) > SIZE(element_types)) THEN
-          ! Error: unsupported orbital elements.
-          error_code = 58
-          RETURN
-       END IF
-
-       ! Get each flattened orbit and create an Orbit instance. First
-       ! create a Time instance:
-       CALL NEW(t, in_orbits(i,9), timescales(NINT(in_orbits(i,10))))
-       IF (error) THEN
-          ! Error in creating a Time instance.
-          error_code = 57
-          RETURN
-       END IF
-
-       ! Now create an Orbit instance:
-       CALL NEW(orb, &
-            in_orbits(i,2:7), &
-            element_types(NINT(in_orbits(i,8))), &
-            "ecliptic", &
-            copy(t))
-       CALL NULLIFY(t)
-
-       out_orbits(i,1) = in_orbits(i,1)
-       out_orbits(i,2:7) = getElements(orb, element_types(in_element_type), &
-            "ecliptic")
-       IF (error) THEN
-          ! Error in transformation
-          error_code = 58
-          RETURN
-       END IF
-       out_orbits(i,8) = REAL(in_element_type,8)
-       out_orbits(i,9:) = in_orbits(i,9:)
-       CALL NULLIFY(orb)
-
-    END DO
-
-  END SUBROUTINE oorb_element_transformation
-
-
-  SUBROUTINE oorb_propagation(in_norb, &
-       in_orbits,       &
-       in_epoch,        &
-       in_dynmodel,     &
-       out_orbits,      &
-       error_code)
-
-    ! Input/Output variables.
-    ! in_norb: number of input orbits
-    INTEGER, INTENT(in)                                 :: in_norb
-    ! in_orbits: input flattened orbits, 12 columns per target:
-    ! (1) object id (integer value)
-    ! (2-7) orbital elements:
-    !   * (q, e, i, longnode, argper, perihelion epoch in mjd) for comet format
-    !   * (a, e, i, longnode, argper, mean anomaly) for keplerian format
-    !   * (x, y, z, dx, dy, dz) for cartesian format
-    ! (8) orbital elements type ('CART': 1, 'COM': 2, 'KEP': 3, 'DEL': 4, 'EQX': 5)
-    ! (9) epoch in mjd
-    ! (10) time scale type ('UTC': 1, 'UT1': 2, 'TT': 3, 'TAI': 4)
-    ! (11) target absolute magnitude H/M1 parameter for comets ('COM' elements type)
-    ! (12) target slope parameter G/K1 parameter for comets ('COM' elements type)
-    REAL(8),DIMENSION(in_norb,12), INTENT(in)           :: in_orbits ! (1:norb,1:12)
-    ! in_epoch: epoch and timescale of output orbits:
-    ! (1) modified Julian date
-    ! (2) timescale type ('UTC': 1, 'UT1': 2, 'TT': 3, 'TAI': 4)
-    REAL(8), DIMENSION(2), INTENT(in)                   :: in_epoch
-    ! in_model: "2"=2-body dynamical model, "N"=n-body dynamical model
-    CHARACTER(len=1), INTENT(in)                        :: in_dynmodel
-    ! out_orbits: output flattened orbits, 12 columns per target:
-    ! (1) object id (integer value)
-    ! (2-7) orbital elements:
-    !   * (q, e, i, longnode, argper, perihelion epoch in mjd) for comet format
-    !   * (a, e, i, longnode, argper, mean anomaly) for keplerian format
-    !   * (x, y, z, dx, dy, dz) for cartesian format
-    ! (8) orbital elements type ('CART': 1, 'COM': 2, 'KEP': 3, 'DEL': 4, 'EQX': 5)
-    ! (9) epoch in mjd
-    ! (10) time scale type ('UTC': 1, 'UT1': 2, 'TT': 3, 'TAI': 4)
-    ! (11) target absolute magnitude H/M1 parameter for comets ('COM' elements type)
-    ! (12) target slope parameter G/K1 parameter for comets ('COM' elements type)
-    REAL(8),DIMENSION(in_norb,12), INTENT(out)          :: out_orbits ! (1:norb,1:12)
-    ! error_code: output error code
-    INTEGER, INTENT(out)                                :: error_code
-
-    TYPE (Orbit) :: orb
-    TYPE (Time) :: t0, t1
-    CHARACTER(len=INTEGRATOR_LEN) :: integrator
-    CHARACTER(len=6) :: dyn_model
-    REAL(8) :: integration_step
-    INTEGER :: i
-    LOGICAL, DIMENSION(10) :: perturbers
-
-    ! Init
-    errstr = ""
-    error_code = 0
-    IF (in_dynmodel .EQ. "2") THEN
-       dyn_model = "2-body"
-    END IF
-    IF (in_dynmodel .EQ. "N") THEN
-       dyn_model = "n-body"
-    END IF
-    integrator = "bulirsch-stoer"
-    integration_step = 5.0_8
-    perturbers = .TRUE.
-
-    ! Loop over orbits:
-    DO i=1,SIZE(in_orbits,dim=1)
-
-       ! Get the element type from the input flattened orbit.
-       IF(NINT(in_orbits(i,8)) < 0 .OR. &
-            NINT(in_orbits(i,8)) > SIZE(element_types)) THEN
-          ! Error: unsupported orbital elements.
-          error_code = 58
-          RETURN
-       END IF
-
-       ! Get each flattened orbit and create an Orbit instance.
-       ! First create a Time instance corresponding to the orbit epoch.
-       CALL NEW(t0, in_orbits(i,9), timescales(NINT(in_orbits(i,10))))
-       IF(error) THEN
-          ! Error in creating a Time instance.
-          error_code = 57
-          RETURN
-       END IF
-
-       ! Now create an Orbit instance.
-       CALL NEW(orb, &
-            in_orbits(i,2:7), &
-            element_types(NINT(in_orbits(i,8))), &
-            "ecliptic", &
-            copy(t0))
-       CALL NULLIFY(t0)
-       CALL setParameters(orb, &
-            dyn_model=dyn_model, &
-            perturbers=perturbers, &
-            integrator=integrator, &
-            integration_step=integration_step)
-       IF (error) THEN
-          error_code = 37
-          RETURN
-       END IF
-       ! Create a Time instance based on the requested output epoch
-       CALL NEW(t1, in_epoch(1), timescales(NINT(in_epoch(2))))
-       IF (error) THEN
-          ! Error in transformation
-          error_code = 58
-          RETURN
-       END IF
-       ! Compute topocentric ephemerides
-       CALL propagate(orb, &
-            t1)
-       IF (error) THEN
-          ! Error in getEphemerides()
-          error_code = 40
-          RETURN
-       END IF
-       out_orbits(i,1) = in_orbits(i,1)
-       out_orbits(i,2:7) = getElements(orb, element_types(NINT(in_orbits(i,8))), &
-            "ecliptic")
-       IF (error) THEN
-          ! Error in transformation
-          error_code = 58
-          RETURN
-       END IF
-<<<<<<< HEAD
-       ! Set element type (same as input element type)
-       out_orbits(i,8) = in_orbits(i,8)
-       out_orbits(i,9) = in_epoch(1)
-       out_orbits(i,10) = in_epoch(2)
-       out_orbits(i,11:) = in_orbits(i,11:)
-       CALL NULLIFY(orb)
-       CALL NULLIFY(t1)
-    END DO
-
-  END SUBROUTINE oorb_propagation_2b
-
-
-
-
-
-  SUBROUTINE oorb_propagation_nb(in_norb, &
-       in_orbits,       &
-       in_epoch,        &
-       out_orbits,      &
-       error_code)
-=======
->>>>>>> 0bce7263
-
-       ! convert angles to degrees
-       IF (element_types(NINT(in_orbits(i,8))) .EQ. "keplerian" .OR.  &
-           element_types(NINT(in_orbits(i,8))) .EQ. "cometary") THEN
-          out_orbits(i,4) = out_orbits(i,4)/rad_deg
-          out_orbits(i,5) = out_orbits(i,5)/rad_deg
-          out_orbits(i,6) = out_orbits(i,6)/rad_deg
-          out_orbits(i,7) = out_orbits(i,7)/rad_deg
-       END IF
-          
-       ! Set element type (same as input element type)
-       out_orbits(i,8) = in_orbits(i,8)
-       out_orbits(i,9) = in_epoch(1)
-       out_orbits(i,10) = in_epoch(2)
-<<<<<<< HEAD
-       out_orbits(i,11:) = in_orbits(i,11:)
-       ! print *,out_orbits
-       CALL NULLIFY(orb_arr(1))
-=======
-       out_orbits(i,11) = in_orbits(i,11)
-       out_orbits(i,12) = in_orbits(i,12)       
-       CALL NULLIFY(orb)
->>>>>>> 0bce7263
-       CALL NULLIFY(t1)
-    END DO
-
-  END SUBROUTINE oorb_propagation
-
-  
-  SUBROUTINE oorb_ephemeris_full(in_norb, &
-       in_orbits,                    &
-       in_obscode,                   &
-       in_ndate,                     &
-       in_date_ephems,               &
-       in_dynmodel,                  &
-       out_ephems,                   &
-       error_code)
- 
-    ! in_norb: number of input orbits
-    INTEGER, INTENT(in)                                 :: in_norb
-    ! in_orbits: input flattened orbits, 12 columns per target:
-    ! (1) object id (integer value)
-    ! (2-7) orbital elements:
-    !   * (q, e, i, longnode, argper, perihelion epoch in mjd) for comet format
-    !   * (a, e, i, longnode, argper, mean anomaly) for keplerian format
-    !   * (x, y, z, dx, dy, dz) for cartesian format
-    ! (8) orbital elements type ('CART': 1, 'COM': 2, 'KEP': 3, 'DEL': 4, 'EQX': 5)
-    ! (9) epoch in mjd
-    ! (10) time scale type ('UTC': 1, 'UT1': 2, 'TT': 3, 'TAI': 4)
-    ! (11) target absolute magnitude H/M1 parameter for comets ('COM' elements type)
-    ! (12) target slope parameter G/K1 parameter for comets ('COM' elements type)
-    REAL(8),DIMENSION(in_norb,12), INTENT(in)           :: in_orbits ! (1:norb,1:12)
-    ! in_obscode: observatory code as defined by the Minor Planet Center
-    CHARACTER(len=*), INTENT(in)                        :: in_obscode
-    ! in_ndate: number of input epochs
-    INTEGER, INTENT(in)                                 :: in_ndate
-    ! in_date_ephems: epochs for ephemeris:
-    ! (1) modified Julian date
-    ! (2) timescale type ('UTC': 1, 'UT1': 2, 'TT': 3, 'TAI': 4)
-    REAL(8), DIMENSION(in_ndate,2), INTENT(in)          :: in_date_ephems ! (1:ndate,1:2)
-<<<<<<< HEAD
-    ! Output ephemeris
-    ! out_ephems = ((dist, ra, dec, mag, mjd, timescale, dra/dt, ddec/dt, phase, solar_elongation), )
-    REAL(8), DIMENSION(in_norb,in_ndate,14), INTENT(out) :: out_ephems ! (1:norb,1:ndate,1:8)
-    ! Output error code
-=======
-    ! in_model: "2"=2-body dynamical model, "N"=n-body dynamical model
-    CHARACTER(len=1), INTENT(in)                        :: in_dynmodel
-    ! out_ephemn: output ephemeris, 33 columns per target and epoch:
-    ! (1) modified julian date                                                                
-    ! (2) right ascension (deg)                                                               
-    ! (3) declination (deg)                                                                   
-    ! (4) dra/dt sky-motion (deg/day, including cos(dec) factor)                              
-    ! (5) ddec/dt sky-motion (deg/day)                                                        
-    ! (6) solar phase angle (deg)                                                             
-    ! (7) solar elongation angle (deg)                                                        
-    ! (8) heliocentric distance (au)                                                          
-    ! (9) geocentric distance (au)                                                            
-    ! (10) predicted apparent V-band magnitude                                                 
-    ! (11) position angle for direction of motion (deg)                                        
-    ! (12) topocentric ecliptic longitude (deg)                                                
-    ! (13) topocentric ecliptic latitude (deg)                                                 
-    ! (14) opposition-centered topocentric ecliptic longitude (deg)                            
-    ! (15) opposition-centered topocentric ecliptic latitude (deg)                             
-    ! (16) heliocentric ecliptic longitude (deg)                                               
-    ! (17) heliocentric ecliptic latitude (deg)                                                
-    ! (18) opposition-centered heliocentric ecliptic longitude (deg)                           
-    ! (19) opposition-centered heliocentric ecliptic latitude (deg)                            
-    ! (20) topocentric object altitude (deg)                                                   
-    ! (21) topocentric solar altitude (deg)                                                    
-    ! (22) topocentric lunar altitude (deg)                                                    
-    ! (23) lunar phase [0...1]                                                                 
-    ! (24) lunar elongation (deg, distance between the target and the Moon)                    
-    ! (25) heliocentric ecliptic cartesian x coordinate for the object (au)                    
-    ! (26) heliocentric ecliptic cartesian y coordinate for the object (au)                    
-    ! (27) heliocentric ecliptic cartesian z coordinate for the objects (au)                   
-    ! (28) heliocentric ecliptic cartesian x rate for the object (au/day))                     
-    ! (29) heliocentric ecliptic cartesian y rate for the object (au/day)                      
-    ! (30) heliocentric ecliptic cartesian z rate for the objects (au/day)                     
-    ! (31) heliocentric ecliptic cartesian coordinates for the observatory (au)                
-    ! (32) heliocentric ecliptic cartesian coordinates for the observatory (au)                
-    ! (33) heliocentric ecliptic cartesian coordinates for the observatory (au)
-    ! (34) true anomaly (currently only a dummy value)
-    REAL(8), DIMENSION(in_norb,in_ndate,34), INTENT(out) :: out_ephems ! (1:norb,1:ndate,1:34)
-    ! error_code: output error code
->>>>>>> 0bce7263
-    INTEGER, INTENT(out)                                :: error_code
-
-    ! Internal variables.  
-    TYPE (Orbit), DIMENSION(:,:), POINTER :: orb_lt_corr_arr
-    TYPE (Orbit), DIMENSION(1) :: orb_arr
-    TYPE (CartesianCoordinates), DIMENSION(:), ALLOCATABLE :: observers
-    TYPE (CartesianCoordinates) :: ccoord
-    TYPE (CartesianCoordinates) :: obsy_ccoord
-    TYPE (SphericalCoordinates), DIMENSION(:,:), POINTER :: ephemerides
-    TYPE (SphericalCoordinates) :: scoord
-    TYPE (Time) :: t
-    REAL(8), DIMENSION(:,:), POINTER :: planeph
-    CHARACTER(len=INTEGRATOR_LEN) :: integrator
-    CHARACTER(len=6) :: dyn_model
-    REAL(8), DIMENSION(6) :: coordinates, &
-         elements, &
-<<<<<<< HEAD
-         comp_coord
-=======
-         comp_coord, &
-         h_ecl_car_coord_obsy, &
-         h_ecl_car_coord_obj         
->>>>>>> 0bce7263
-    REAL(8), DIMENSION(3) :: obsy_obj, &
-         obsy_pos, &
-         geoc_obsy, &
-         obsy_sun, &
-         vec3, &
-         pos, &
-         sun_moon, &
-         obsy_moon, &
-         pos_opp
-    REAL(8) :: cos_phase, &
-         ephemeris_r2, &
-         heliocentric_r2, &
-         integration_step, &
-         mjd, &
-         mjd_tt, &
-         observer_r2, &
-         phase, &
-         solar_elongation, &
-         vmag, &
-         hlon, &
-         hlat, &
-         ta_s, &
-         ta_c, &
-         fak, &
-         ecc_anom, &
-<<<<<<< HEAD
-         true_anom
-=======
-         true_anom, &
-         obsy_moon_r2, &
-         cos_obj_phase, &
-         lunar_phase, &
-         lunar_elongation, &
-         lunar_alt, &
-         solar_alt, &
-         obj_alt, &
-         pa, &
-         tlon, &
-         tlat, &
-         opplon, &
-         opplat, &
-         toclon, &
-         toclat, &
-         hoclon, &
-         hoclat
->>>>>>> 0bce7263
-    INTEGER :: i, &
-         j
-    LOGICAL, DIMENSION(10) :: perturbers
-
-    ! Init
-    errstr = ""
-    error_code = 0
-    IF (in_dynmodel .EQ. "2") THEN
-       dyn_model = "2-body"
-    END IF
-    IF (in_dynmodel .EQ. "N") THEN
-       dyn_model = "n-body"
-    END IF
-    integrator = "bulirsch-stoer"
-    integration_step = 5.0_8
-    perturbers = .TRUE.
-    ALLOCATE(observers(SIZE(in_date_ephems,dim=1)))
-    DO i=1,SIZE(in_date_ephems,dim=1)
-       CALL NEW(t, in_date_ephems(i,1), timescales(NINT(in_date_ephems(i,2))))
-       IF (error) THEN
-          ! Error in creating a new Time object.
-          error_code = 35
-          RETURN
-       END IF
-       ! Compute heliocentric observatory coordinates
-       observers(i) = getObservatoryCCoord(obsies, in_obscode, t)
-       IF (error) THEN
-          ! Error in getObservatoryCCoord()
-          error_code = 36
-          RETURN
-       END IF
-       CALL rotateToEquatorial(observers(i))
-       CALL NULLIFY(t)
-    END DO
-
-    ! Loop over orbits:
-    DO i=1,SIZE(in_orbits,dim=1)
-    
-       ! Get the element type from the input flattened orbit.
-       IF(NINT(in_orbits(i,8)) < 0 .OR.                                       &
-            NINT(in_orbits(i,8)) > SIZE(element_types)) THEN
-          ! Error: unsupported orbital elements.
-          error_code = 58
-          RETURN
-       END IF
-
-       ! Get each flattened orbit and create an Orbit instance.
-       elements(1:6) = in_orbits(i,2:7)
-       ! Create a Time instance.
-       CALL NEW(t, in_orbits(i,9), timescales(NINT(in_orbits(i,10))))
-       IF(error) THEN
-          ! Error in creating a Time instance.
-          error_code = 57
-          RETURN
-       END IF
-
-       ! Now create an instant of StochasticOrbit via an Orbit instance.
-       CALL NEW(orb_arr(1), &
-            elements(1:6), &
-            element_types(NINT(in_orbits(i,8))), &
-            "ecliptic", &
-            copy(t))
-       CALL NULLIFY(t)
-       CALL setParameters(orb_arr(1), &
-            dyn_model=dyn_model, &
-            perturbers=perturbers, &
-            integrator=integrator, &
-            integration_step=integration_step)
-       IF (error) THEN
-          error_code = 37
-          RETURN
-       END IF
-       ! Use cartesian equatorial coordinates:
-       CALL toCartesian(orb_arr(1), "equatorial")
-       !CALL toCometary(orb_arr(1))
-       IF (error) THEN
-          ! Error in setParameters()
-          error_code = 39
-          RETURN
-       END IF
-       ! Compute topocentric ephemerides
-       CALL getEphemerides(orb_arr, &
-            observers, &
-            ephemerides, &
-            this_lt_corr_arr=orb_lt_corr_arr)
-       IF (error) THEN
-          ! Error in getEphemerides()
-          error_code = 40
-          RETURN
-       END IF
-       CALL NULLIFY(orb_arr(1))
-   
-       ! Now export the ephem_arr to a flat array.
-       DO j=1,SIZE(observers)
-
-          ! Make sure that the ephemeris is equatorial:
-          CALL rotateToEquatorial(ephemerides(1,j))
-          coordinates = getCoordinates(ephemerides(1,j))
-          ! coordinates(1) = Delta
-          ! coordinates(2) = ra
-          ! coordinates(3) = dec
-          ! coordinates(4) = dDelta 
-          ! coordinates(5) = dra (to be multiplied with cos(coordinates(3))
-          ! coordinates(6) = ddec
-
-          ! Compute position angle for direction of motion
-          pa = ATAN2(coordinates(5)*COS(coordinates(3)), coordinates(6))
-              IF (pa < 0.0_bp) THEN
-                 pa = two_pi + pa
-              END IF
-
-          ! Extract topocentric ecliptic lon and lat
-          CALL rotateToEcliptic(ephemerides(1,j))        
-          comp_coord = getCoordinates(ephemerides(1, j))
-          IF (error) THEN
-             CALL errorMessage('oorb / ephemeris', &
-                  'TRACE BACK (40)',1)
-             STOP
-          END IF
-          tlon = comp_coord(2)
-          tlat = comp_coord(3)
-
-          ! Compute topocentric opposition coordinates (actually,
-          ! get heliocentric observatory coordinates)
-          scoord = getSCoord(observers(j))
-          CALL rotateToEcliptic(scoord)
-          pos_opp = getPosition(scoord)
-          opplon = pos_opp(2)
-          opplat = pos_opp(3)
-          CALL NULLIFY(scoord)
-
-          ! Compute opposition-centered topocentric ecliptic coordinates
-          toclon = tlon - opplon
-          toclat = tlat - opplat
-          IF (toclon > pi) THEN
-             toclon = toclon - two_pi
-          ELSE IF (toclon < -pi) THEN
-             toclon = toclon + two_pi
-          END IF
-
-          ! Extract heliocentric ecliptic lon and lat
-          ccoord = getCCoord(orb_lt_corr_arr(1,j), "ecliptic")
-          scoord = getSCoord(ccoord)
-          comp_coord = getCoordinates(scoord)
-          IF (error) THEN
-             CALL errorMessage('oorb / ephemeris', &
-                  'TRACE BACK (45)',1)
-             STOP
-          END IF
-          hlon = comp_coord(2)
-          hlat = comp_coord(3)
-          CALL NULLIFY(ccoord)
-          CALL NULLIFY(scoord)
-
-          ! Compute opposition-centered heliocentric ecliptic coordinates
-          hoclon = hlon - opplon
-          hoclat = hlat - opplat
-          IF (hoclon > pi) THEN
-             hoclon = hoclon - two_pi
-          ELSE IF (hoclon < -pi) THEN
-             hoclon = hoclon + two_pi
-          END IF
-
-          ! r, Delta, phase angle
-          CALL NEW(ccoord, ephemerides(1,j))
-          IF (error) THEN
-             CALL errorMessage('oorb / ephemeris', &
-                  'TRACE BACK (50)',1)
-             STOP
-          END IF
-          CALL rotateToEquatorial(ccoord)
-          obsy_obj = getPosition(ccoord)
-          IF (error) THEN
-             CALL errorMessage('oorb / ephemeris', &
-                  'TRACE BACK (55)',1)
-             STOP
-          END IF
-          CALL NULLIFY(ccoord)
-          ephemeris_r2 = DOT_PRODUCT(obsy_obj,obsy_obj)
-          CALL toCartesian(orb_lt_corr_arr(1,j), frame='equatorial')
-          pos = getPosition(orb_lt_corr_arr(1,j))
-          IF (error) THEN
-             CALL errorMessage('oorb / ephemeris', &
-                  'TRACE BACK (60)',1)
-             STOP
-          END IF
-          heliocentric_r2 = DOT_PRODUCT(pos,pos)
-          obsy_pos = getPosition(observers(j))
-          IF (error) THEN
-             CALL errorMessage('oorb / ephemeris', &
-                  'TRACE BACK (65)',1)
-             STOP
-          END IF
-          ! geoc_obsy = obsy_pos - pos  not in oorb.f90
-          observer_r2 = DOT_PRODUCT(obsy_pos,obsy_pos)
-          cos_phase = 0.5_bp * (heliocentric_r2 + ephemeris_r2 - &
-               observer_r2) / (SQRT(heliocentric_r2 * ephemeris_r2))
-          phase = ACOS(cos_phase)
-
-<<<<<<< HEAD
-          ! heliocentric ecliptic lon and lat
-          ccoord = getCCoord(orb_lt_corr_arr(1,j), "ecliptic")
-          scoord = getSCoord(ccoord)
-          comp_coord = getCoordinates(scoord)
-          IF (error) THEN
-             CALL errorMessage('oorb / ephemeris', &
-                  'TRACE BACK (45)',1)
-             STOP
-          END IF
-          hlon = comp_coord(2)
-          hlat = comp_coord(3)
-          CALL NULLIFY(ccoord)
-          CALL NULLIFY(scoord)
-
-          ! true anomaly
-          elements = getElements(orb_lt_corr_arr(1,j), "cometary")
-          IF (elements(2) < 1.0_bp) THEN
-             ! Compute eccentric and true anomalies if orbit is elliptic:
-             CALL solveKeplerEquation(orb_lt_corr_arr(1,j), orb_lt_corr_arr(1,j)%t, ecc_anom)
-             ta_s = SIN(ecc_anom)
-             ta_c = COS(ecc_anom)
-             fak = SQRT(1 - elements(2) * elements(2))
-             true_anom = MODULO(ATAN2(fak * ta_s, ta_c - elements(2)),two_pi)
-          ELSE
-             ecc_anom = -99.0_bp
-             true_anom = -99.0_bp
-          END IF
-
-          
-          vmag = getApparentHGMagnitude(H=in_orbits(i,11), &
-=======
-          ! apparent brightness
-          IF (in_orbits(i,8) .EQ. 2) THEN
-             ! if the target is a comet (elements type == 'COM')
-             vmag = in_orbits(i,11)+5*LOG10(coordinates(1))+2.5*in_orbits(i,12)*LOG10(SQRT(heliocentric_r2))
-          ELSE
-             ! if the target is not a comet (any other elements type)
-             vmag = getApparentHGMagnitude(H=in_orbits(i,11), &
->>>>>>> 0bce7263
-               G=in_orbits(i,12), r=SQRT(heliocentric_r2), &
-               Delta=coordinates(1), phase_angle=phase)
-          END IF
-
-          IF (error) THEN
-             CALL errorMessage('oorb / ephemeris', &
-                  'TRACE BACK (70)',1)
-             STOP
-          END IF
-         
-          ! Parameters relevant for Earth-based observers
-
-          ! ephem date
-          t = getTime(observers(j))
-          mjd = getMJD(t, timescales(NINT(in_date_ephems(j,2))))
-          mjd_tt = getMJD(t, "TT")
-
-          obsy_ccoord = getGeocentricObservatoryCCoord(obsies, in_obscode, t)
-          IF (error) THEN
-             CALL errorMessage('oorb / ephemeris', &
-                  'TRACE BACK (75)',1)
-             STOP
-          END IF
-
-          CALL rotateToEquatorial(obsy_ccoord)        
-          geoc_obsy = getPosition(obsy_ccoord)
-
-          IF (error) THEN
-             CALL errorMessage('oorb / ephemeris', &
-                  'TRACE BACK (80)',1)
-             STOP
-          END IF
-
-          CALL NULLIFY(t)
-          
-          vec3 = cross_product(geoc_obsy,obsy_obj)
-          obj_alt = pi/2.0_bp - ATAN2(SQRT(SUM(vec3**2)),DOT_PRODUCT(geoc_obsy,obsy_obj))
-          
-          ! Compute (approximate) altitude of the Sun
-          ! Position of the geocenter as seen from the Sun:
-          planeph => JPL_ephemeris(mjd_tt, 3, 11, error)
-          IF (error) THEN
-             CALL errorMessage('oorb / ephemeris', &
-                  'TRACE BACK (85)',1)
-             STOP
-          END IF
-          ! Position of the Sun as seen from the observatory:
-          obsy_sun = -(planeph(1,1:3) + geoc_obsy)
-          DEALLOCATE(planeph)
-          vec3 = cross_product(geoc_obsy,obsy_sun)
-          solar_alt = pi/2.0_bp - ATAN2(SQRT(SUM(vec3**2)),DOT_PRODUCT(geoc_obsy,obsy_sun))
-
-          ! Compute the solar elongation:
-          vec3 = cross_product(obsy_obj,obsy_sun)
-          solar_elongation = ATAN2(SQRT(SUM(vec3**2)),DOT_PRODUCT(obsy_obj,obsy_sun))
-          
-          ! Compute phase of the Moon:
-          ! Position of the Moon as seen from the Sun:
-          planeph => JPL_ephemeris(mjd_tt, 10, 11, error)
-          IF (error) THEN
-             CALL errorMessage('oorb / ephemeris', &
-                  'TRACE BACK (95)',1)
-             STOP
-          END IF
-          sun_moon = planeph(1,1:3)
-          DEALLOCATE(planeph)
-          ! Angle between Sun and Moon as seen from the observatory:
-          obsy_moon = sun_moon - obsy_pos
-          obsy_moon_r2 = DOT_PRODUCT(obsy_moon,obsy_moon)
-          cos_obj_phase = DOT_PRODUCT(obsy_moon,-obsy_pos) / &
-               (SQRT(observer_r2) * SQRT(obsy_moon_r2))
-          lunar_phase = (1.0_bp-cos_obj_phase)/2.0_bp
-
-          ! Compute (approximate) distance between the target and the Moon:
-          vec3 = cross_product(obsy_obj,obsy_moon)
-          lunar_elongation = ATAN2(SQRT(SUM(vec3**2)),DOT_PRODUCT(obsy_obj,obsy_moon))
-
-          ! Compute (approximate) altitude of the Moon:
-          vec3 = cross_product(geoc_obsy,obsy_moon)
-          lunar_alt = pi/2.0_bp - ATAN2(SQRT(SUM(vec3**2)),DOT_PRODUCT(geoc_obsy,obsy_moon))
-
-          ! Extract heliocentric ecliptic cartesian coordinates for the object
-          h_ecl_car_coord_obj = getElements(orb_lt_corr_arr(1,j), "cartesian", "ecliptic")
-          IF (error) THEN
-             CALL errorMessage('oorb / ephemeris', &
-                  'TRACE BACK (90)',1)
-             STOP
-          END IF
-
-          ! Extract heliocentric ecliptic cartesian coordinates for the observer
-          CALL rotateToEcliptic(observers(j))
-          h_ecl_car_coord_obsy = getCoordinates(observers(j))
-          IF (error) THEN
-             CALL errorMessage('oorb / ephemeris', &
-                  'TRACE BACK (95)',1)
-             STOP
-          END IF
-
-          ! ! true anomaly does not work properly
-          ! elements = getElements(orb_lt_corr_arr(i,j), "cometary")
-          ! IF (elements(2) < 1.0_bp) THEN
-          !    ! Compute eccentric and true anomalies if orbit is elliptic:
-          !    CALL solveKeplerEquation(orb_lt_corr_arr(i,j), orb_lt_corr_arr(i,j)%t, ecc_anom)
-          !    ! line above modified from:
-          !    ! CALL solveKeplerEquation(orb_arr_in(i), orb_arr_in(i)%t, ecc_anom)
-          !    ta_s = SIN(ecc_anom)
-          !    ta_c = COS(ecc_anom)
-          !    fak = SQRT(1 - elements(2) * elements(2))
-          !    true_anom = MODULO(ATAN2(fak * ta_s, ta_c - elements(2)),two_pi)
-          ! ELSE
-          !    ecc_anom = -99.0_bp
-          !    true_anom = -99.0_bp
-          ! END IF
-          true_anom = -99.0_bp
-          
-          ! Write the output ephem array.
-<<<<<<< HEAD
-          out_ephems(i,j,1) = coordinates(1)                             ! geocentic dist.(au)
-          out_ephems(i,j,2) = coordinates(2)/rad_deg                     ! ra (deg)
-          out_ephems(i,j,3) = coordinates(3)/rad_deg                     ! dec (deg)
-          out_ephems(i,j,4) = vmag                                       ! mag
-          out_ephems(i,j,5) = mjd                                        ! ephem mjd
-          out_ephems(i,j,6) = NINT(in_date_ephems(j,2))                  ! ephem mjd timescale
-          out_ephems(i,j,7) = coordinates(5)*COS(coordinates(3))/rad_deg ! dra/dt  sky-motion (deg/s)
-          out_ephems(i,j,8) = coordinates(6)/rad_deg                     ! ddec/dt sky-motion (deg/s)
-          out_ephems(i,j,9) = phase/rad_deg                              ! phase angle (deg)
-          out_ephems(i,j,10) = solar_elongation/rad_deg                  ! solar elongation angle (deg)
-          out_ephems(i,j,11) = SQRT(heliocentric_r2)                     ! heliocentric dist. (au)
-          out_ephems(i,j,12) = hlon/rad_deg                              ! heliocentric longitude (deg)
-          out_ephems(i,j,13) = hlat/rad_deg                              ! heliocentric latitude (deg)
-          out_ephems(i,j,14) = true_anom/rad_deg                         ! true anomaly (deg)
-          ! orbit plane angle?
-          
-=======
-          out_ephems(i,j,1) = mjd                                        ! modified julian date
-          out_ephems(i,j,2) = coordinates(2)/rad_deg                     ! right ascension (deg)
-          out_ephems(i,j,3) = coordinates(3)/rad_deg                     ! declination (deg)
-          out_ephems(i,j,4) = coordinates(5)*COS(coordinates(3))/rad_deg ! dra/dt sky-motion (deg/day, including cos(dec) factor)
-          out_ephems(i,j,5) = coordinates(6)/rad_deg                     ! ddec/dt sky-motion (deg/day)
-          out_ephems(i,j,6) = phase/rad_deg                              ! solar phase angle (deg)
-          out_ephems(i,j,7) = solar_elongation/rad_deg                   ! solar elongation angle (deg)
-          out_ephems(i,j,8) = SQRT(heliocentric_r2)                      ! heliocentric distance (au)
-          out_ephems(i,j,9) = coordinates(1)                             ! geocentric distance (au)
-          out_ephems(i,j,10) = vmag                                      ! predicted apparent V-band magnitude
-          out_ephems(i,j,11) = pa/rad_deg                                ! position angle for direction of motion (deg)
-          out_ephems(i,j,12) = tlon/rad_deg                              ! topocentric ecliptic longitude (deg)
-          out_ephems(i,j,13) = tlat/rad_deg                              ! topocentric ecliptic latitude (deg)
-          out_ephems(i,j,14) = toclon/rad_deg                            ! opposition-centered topocentric ecliptic longitude (deg)
-          out_ephems(i,j,15) = toclat/rad_deg                            ! opposition-centered topocentric ecliptic latitude (deg)
-          out_ephems(i,j,16) = hlon/rad_deg                              ! heliocentric ecliptic longitude (deg)
-          out_ephems(i,j,17) = hlat/rad_deg                              ! heliocentric ecliptic latitude (deg)
-          out_ephems(i,j,18) = hoclon/rad_deg                            ! opposition-centered heliocentric ecliptic longitude (deg)
-          out_ephems(i,j,19) = hoclat/rad_deg                            ! opposition-centered heliocentric ecliptic latitude (deg)
-          out_ephems(i,j,20) = obj_alt/rad_deg                           ! topocentric object altitude (deg)
-          out_ephems(i,j,21) = solar_alt/rad_deg                         ! topocentric solar altitude (deg)
-          out_ephems(i,j,22) = lunar_alt/rad_deg                         ! topocentric lunar altitude (deg)
-          out_ephems(i,j,23) = lunar_phase                               ! lunar phase [0...1]
-          out_ephems(i,j,24) = lunar_elongation/rad_deg                  ! lunar elongation (deg, distance between the target and the Moon)
-          out_ephems(i,j,25) = h_ecl_car_coord_obj(1)                    ! heliocentric ecliptic cartesian x coordinate for the object (au)
-          out_ephems(i,j,26) = h_ecl_car_coord_obj(2)                    ! heliocentric ecliptic cartesian y coordinate for the object (au)
-          out_ephems(i,j,27) = h_ecl_car_coord_obj(3)                    ! heliocentric ecliptic cartesian z coordinate for the objects (au)
-          out_ephems(i,j,28) = h_ecl_car_coord_obj(4)                    ! heliocentric ecliptic cartesian x rate for the object (au/day))
-          out_ephems(i,j,29) = h_ecl_car_coord_obj(5)                    ! heliocentric ecliptic cartesian y rate for the object (au/day)
-          out_ephems(i,j,30) = h_ecl_car_coord_obj(6)                    ! heliocentric ecliptic cartesian z rate for the objects (au/day)
-          out_ephems(i,j,31) = h_ecl_car_coord_obsy(1)                   ! heliocentric ecliptic cartesian coordinates for the observatory (au)
-          out_ephems(i,j,32) = h_ecl_car_coord_obsy(2)                   ! heliocentric ecliptic cartesian coordinates for the observatory (au)
-          out_ephems(i,j,33) = h_ecl_car_coord_obsy(3)                   ! heliocentric ecliptic cartesian coordinates for the observatory (au)
-          out_ephems(i,j,34) = true_anom                                 ! true anomaly (deg)                                                           
-          
-
->>>>>>> 0bce7263
-          CALL NULLIFY(ephemerides(1,j))
-          CALL NULLIFY(orb_lt_corr_arr(1,j))
-          
-       END DO
-
-       DEALLOCATE(ephemerides, orb_lt_corr_arr)
-
-    END DO
-    DO i=1,SIZE(observers)
-      CALL NULLIFY(observers(i))
-    END DO
-    DEALLOCATE(observers)
-
-  END SUBROUTINE oorb_ephemeris_full
-
-
-  SUBROUTINE oorb_ephemeris_basic(in_norb, &
-       in_orbits,                    &
-       in_obscode,                   &
-       in_ndate,                     &
-       in_date_ephems,               &
-       in_dynmodel,                  &
-       out_ephems,                   &
-       error_code)
- 
-    ! in_norb: number of input orbits
-    INTEGER, INTENT(in)                                 :: in_norb
-    ! in_orbits: input flattened orbits, 12 columns per target:
-    ! (1) object id (integer value)
-    ! (2-7) orbital elements:
-    !   * (q, e, i, longnode, argper, perihelion epoch in mjd) for comet format
-    !   * (a, e, i, longnode, argper, mean anomaly) for keplerian format
-    !   * (x, y, z, dx, dy, dz) for cartesian format
-    ! (8) orbital elements type ('CART': 1, 'COM': 2, 'KEP': 3, 'DEL': 4, 'EQX': 5)
-    ! (9) epoch in mjd
-    ! (10) time scale type ('UTC': 1, 'UT1': 2, 'TT': 3, 'TAI': 4)
-    ! (11) target absolute magnitude H/M1 parameter for comets ('COM' elements type)
-    ! (12) target slope parameter G/K1 parameter for comets ('COM' elements type)
-    REAL(8),DIMENSION(in_norb,12), INTENT(in)           :: in_orbits ! (1:norb,1:12)
-    ! in_obscode: observatory code as defined by the Minor Planet Center
-    CHARACTER(len=*), INTENT(in)                        :: in_obscode
-    ! in_ndate: number of input epochs
-    INTEGER, INTENT(in)                                 :: in_ndate
-    ! in_date_ephems: epochs for ephemeris:
-    ! (1) modified Julian date
-    ! (2) timescale type ('UTC': 1, 'UT1': 2, 'TT': 3, 'TAI': 4)
-    REAL(8), DIMENSION(in_ndate,2), INTENT(in)          :: in_date_ephems ! (1:ndate,1:2)
-    ! in_model: "2"=2-body dynamical model, "N"=n-body dynamical model
-    CHARACTER(len=1), INTENT(in)                        :: in_dynmodel
-    ! out_ephemn: output ephemeris, 33 columns per target and epoch:
-    ! (1) modified julian date                                                                
-    ! (2) right ascension (deg)                                                               
-    ! (3) declination (deg)                                                                   
-    ! (4) dra/dt sky-motion (deg/day, including cos(dec) factor)                              
-    ! (5) ddec/dt sky-motion (deg/day)                                                        
-    ! (6) solar phase angle (deg)                                                             
-    ! (7) solar elongation angle (deg)                                                        
-    ! (8) heliocentric distance (au)                                                          
-    ! (9) geocentric distance (au)                                                            
-    ! (10) predicted apparent V-band magnitude
-    ! (11) true anomaly (currently only a dummy value)
-
-    
-    REAL(8), DIMENSION(in_norb,in_ndate,11), INTENT(out) :: out_ephems ! (1:norb,1:ndate,1:11)
-    ! error_code: output error code
-    INTEGER, INTENT(out)                                :: error_code
-
-    ! Internal variables.  
-    TYPE (Orbit), DIMENSION(:,:), POINTER :: orb_lt_corr_arr
-    TYPE (Orbit), DIMENSION(1) :: orb_arr
-    TYPE (CartesianCoordinates), DIMENSION(:), ALLOCATABLE :: observers
-    TYPE (CartesianCoordinates) :: ccoord
-    TYPE (CartesianCoordinates) :: obsy_ccoord
-    TYPE (SphericalCoordinates), DIMENSION(:,:), POINTER :: ephemerides
-    TYPE (SphericalCoordinates) :: scoord
-    TYPE (Time) :: t
-    REAL(8), DIMENSION(:,:), POINTER :: planeph
-    CHARACTER(len=INTEGRATOR_LEN) :: integrator
-    CHARACTER(len=6) :: dyn_model
-    REAL(8), DIMENSION(6) :: coordinates, &
-         elements, &
-         comp_coord, &
-         h_ecl_car_coord_obsy, &
-         h_ecl_car_coord_obj         
-    REAL(8), DIMENSION(3) :: obsy_obj, &
-         obsy_pos, &
-         geoc_obsy, &
-         obsy_sun, &
-         vec3, &
-         pos
-    REAL(8) :: cos_phase, &
-         ephemeris_r2, &
-         heliocentric_r2, &
-         integration_step, &
-         mjd, &
-         mjd_tt, &
-         observer_r2, &
-         phase, &
-         solar_elongation, &
-         vmag, &
-         true_anom
-    INTEGER :: i, &
-         j
-    LOGICAL, DIMENSION(10) :: perturbers
-
-    ! Init
-    errstr = ""
-    error_code = 0
-    IF (in_dynmodel .EQ. "2") THEN
-       dyn_model = "2-body"
-    END IF
-    IF (in_dynmodel .EQ. "N") THEN
-       dyn_model = "n-body"
-    END IF
-    integrator = "bulirsch-stoer"
-    integration_step = 5.0_8
-    perturbers = .TRUE.
-    ALLOCATE(observers(SIZE(in_date_ephems,dim=1)))
-    DO i=1,SIZE(in_date_ephems,dim=1)
-       CALL NEW(t, in_date_ephems(i,1), timescales(NINT(in_date_ephems(i,2))))
-       IF (error) THEN
-          ! Error in creating a new Time object.
-          error_code = 35
-          RETURN
-       END IF
-       ! Compute heliocentric observatory coordinates
-       observers(i) = getObservatoryCCoord(obsies, in_obscode, t)
-       IF (error) THEN
-          ! Error in getObservatoryCCoord()
-          error_code = 36
-          RETURN
-       END IF
-       CALL rotateToEquatorial(observers(i))
-       CALL NULLIFY(t)
-    END DO
-
-    ! Loop over orbits:
-    DO i=1,SIZE(in_orbits,dim=1)
-    
-       ! Get the element type from the input flattened orbit.
-       IF(NINT(in_orbits(i,8)) < 0 .OR.                                       &
-            NINT(in_orbits(i,8)) > SIZE(element_types)) THEN
-          ! Error: unsupported orbital elements.
-          error_code = 58
-          RETURN
-       END IF
-
-       ! Get each flattened orbit and create an Orbit instance.
-       elements(1:6) = in_orbits(i,2:7)
-       ! Create a Time instance.
-       CALL NEW(t, in_orbits(i,9), timescales(NINT(in_orbits(i,10))))
-       IF(error) THEN
-          ! Error in creating a Time instance.
-          error_code = 57
-          RETURN
-       END IF
-
-       ! Now create an instant of StochasticOrbit via an Orbit instance.
-       CALL NEW(orb_arr(1), &
-            elements(1:6), &
-            element_types(NINT(in_orbits(i,8))), &
-            "ecliptic", &
-            copy(t))
-       CALL NULLIFY(t)
-       CALL setParameters(orb_arr(1), &
-            dyn_model=dyn_model, &
-            perturbers=perturbers, &
-            integrator=integrator, &
-            integration_step=integration_step)
-       IF (error) THEN
-          error_code = 37
-          RETURN
-       END IF
-       ! Use cartesian equatorial coordinates:
-       CALL toCartesian(orb_arr(1), "equatorial")
-       !CALL toCometary(orb_arr(1))
-       IF (error) THEN
-          ! Error in setParameters()
-          error_code = 39
-          RETURN
-       END IF
-       ! Compute topocentric ephemerides
-       CALL getEphemerides(orb_arr, &
-            observers, &
-            ephemerides, &
-            this_lt_corr_arr=orb_lt_corr_arr)
-       IF (error) THEN
-          ! Error in getEphemerides()
-          error_code = 40
-          RETURN
-       END IF
-       CALL NULLIFY(orb_arr(1))
-   
-       ! Now export the ephem_arr to a flat array.
-       DO j=1,SIZE(observers)
-
-          ! Make sure that the ephemeris is equatorial:
-          CALL rotateToEquatorial(ephemerides(1,j))
-          coordinates = getCoordinates(ephemerides(1,j))
-          ! coordinates(1) = Delta
-          ! coordinates(2) = ra
-          ! coordinates(3) = dec
-          ! coordinates(4) = dDelta 
-          ! coordinates(5) = dra (to be multiplied with cos(coordinates(3))
-          ! coordinates(6) = ddec
-
-          ! ephem date
-          t = getTime(observers(j))
-          mjd = getMJD(t, timescales(NINT(in_date_ephems(j,2))))
-          mjd_tt = getMJD(t, "TT")
-          CALL NULLIFY(t)
-
-
-          ! r, Delta, phase angle
-          CALL NEW(ccoord, ephemerides(1,j))
-          IF (error) THEN
-             CALL errorMessage('oorb / ephemeris', &
-                  'TRACE BACK (50)',1)
-             STOP
-          END IF
-          CALL rotateToEquatorial(ccoord)
-          obsy_obj = getPosition(ccoord)
-          IF (error) THEN
-             CALL errorMessage('oorb / ephemeris', &
-                  'TRACE BACK (55)',1)
-             STOP
-          END IF
-          CALL NULLIFY(ccoord)
-          ephemeris_r2 = DOT_PRODUCT(obsy_obj,obsy_obj)
-          CALL toCartesian(orb_lt_corr_arr(1,j), frame='equatorial')
-          pos = getPosition(orb_lt_corr_arr(1,j))
-          IF (error) THEN
-             CALL errorMessage('oorb / ephemeris', &
-                  'TRACE BACK (60)',1)
-             STOP
-          END IF
-          heliocentric_r2 = DOT_PRODUCT(pos,pos)
-          obsy_pos = getPosition(observers(j))
-          IF (error) THEN
-             CALL errorMessage('oorb / ephemeris', &
-                  'TRACE BACK (65)',1)
-             STOP
-          END IF
-          ! geoc_obsy = obsy_pos - pos  not in oorb.f90
-          observer_r2 = DOT_PRODUCT(obsy_pos,obsy_pos)
-          cos_phase = 0.5_bp * (heliocentric_r2 + ephemeris_r2 - &
-               observer_r2) / (SQRT(heliocentric_r2 * ephemeris_r2))
-          phase = ACOS(cos_phase)
-
-          ! apparent brightness
-          IF (in_orbits(i,8) .EQ. 2) THEN
-             ! if the target is a comet (elements type == 'COM')
-             vmag = in_orbits(i,11)+5*LOG10(coordinates(1))+2.5*in_orbits(i,12)*LOG10(SQRT(heliocentric_r2))
-          ELSE
-             ! if the target is not a comet (any other elements type)
-             vmag = getApparentHGMagnitude(H=in_orbits(i,11), &
-               G=in_orbits(i,12), r=SQRT(heliocentric_r2), &
-               Delta=coordinates(1), phase_angle=phase)
-          END IF
-
-          IF (error) THEN
-             CALL errorMessage('oorb / ephemeris', &
-                  'TRACE BACK (70)',1)
-             STOP
-          END IF
-         
-          ! Compute (approximate) altitude of the Sun
-          ! Position of the geocenter as seen from the Sun:
-          planeph => JPL_ephemeris(mjd_tt, 3, 11, error)
-          IF (error) THEN
-             CALL errorMessage('oorb / ephemeris', &
-                  'TRACE BACK (85)',1)
-             STOP
-          END IF
-          ! Position of the Sun as seen from the observatory:
-          obsy_sun = -(planeph(1,1:3) + geoc_obsy)
-          DEALLOCATE(planeph)
-
-          ! Compute the solar elongation:
-          vec3 = cross_product(obsy_obj,obsy_sun)
-          solar_elongation = ATAN2(SQRT(SUM(vec3**2)),DOT_PRODUCT(obsy_obj,obsy_sun))
-
-          ! ! true anomaly does not work properly
-          ! elements = getElements(orb_lt_corr_arr(i,j), "cometary")
-          ! IF (elements(2) < 1.0_bp) THEN
-          !    ! Compute eccentric and true anomalies if orbit is elliptic:
-          !    CALL solveKeplerEquation(orb_lt_corr_arr(i,j), orb_lt_corr_arr(i,j)%t, ecc_anom)
-          !    ! line above modified from:
-          !    ! CALL solveKeplerEquation(orb_arr_in(i), orb_arr_in(i)%t, ecc_anom)
-          !    ta_s = SIN(ecc_anom)
-          !    ta_c = COS(ecc_anom)
-          !    fak = SQRT(1 - elements(2) * elements(2))
-          !    true_anom = MODULO(ATAN2(fak * ta_s, ta_c - elements(2)),two_pi)
-          ! ELSE
-          !    ecc_anom = -99.0_bp
-          !    true_anom = -99.0_bp
-          ! END IF
-          true_anom = -99.0_bp
-          
-          ! Write the output ephem array.
-          out_ephems(i,j,1) = mjd                                        ! modified julian date
-          out_ephems(i,j,2) = coordinates(2)/rad_deg                     ! right ascension (deg)
-          out_ephems(i,j,3) = coordinates(3)/rad_deg                     ! declination (deg)
-          out_ephems(i,j,4) = coordinates(5)*COS(coordinates(3))/rad_deg ! dra/dt sky-motion (deg/day, including cos(dec) factor)
-          out_ephems(i,j,5) = coordinates(6)/rad_deg                     ! ddec/dt sky-motion (deg/day)
-          out_ephems(i,j,6) = phase/rad_deg                              ! solar phase angle (deg)
-          out_ephems(i,j,7) = solar_elongation/rad_deg                   ! solar elongation angle (deg)
-          out_ephems(i,j,8) = SQRT(heliocentric_r2)                      ! heliocentric distance (au)
-          out_ephems(i,j,9) = coordinates(1)                             ! geocentric distance (au)
-          out_ephems(i,j,10) = vmag                                      ! predicted apparent V-band magnitude
-          out_ephems(i,j,11) = true_anom                                 ! true anomaly (deg)                                                           
-          CALL NULLIFY(ephemerides(1,j))
-          CALL NULLIFY(orb_lt_corr_arr(1,j))
-          
-       END DO
-
-       DEALLOCATE(ephemerides, orb_lt_corr_arr)
-
-    END DO
-    DO i=1,SIZE(observers)
-      CALL NULLIFY(observers(i))
-    END DO
-    DEALLOCATE(observers)
-
-  END SUBROUTINE oorb_ephemeris_basic
-  
-
-  SUBROUTINE oorb_ephemeris_covariance(in_norb, &
-       in_orbits,                    &
-       in_covariances,               &
-       in_obscode,                   &
-       in_ndate,                     &
-       in_date_ephems,               &
-       out_ephems,                   &
-       error_code)
-
-    ! this function is working but has not yet been updated
-
-    ! Lynne's comment: "I would also like to request an update to
-    ! oorb_ephemeris_covariance to match oorb_ephemeris_basic
-    ! (i.e. return the same set of values, although now they'd include
-    ! the uncertainties). Since it looks like only the Ra/Dec values
-    ! have errors, maybe it's reasonable to just update the returned
-    ! values so that they look the same as the values returned by
-    ! oorb_ephemeris_basic, but then still add the uncertainty ellipse
-    ! at the end."
-    
-    ! in_norb: number of input orbits
-    INTEGER, INTENT(in)                                  :: in_norb
-    ! in_orbits: input flattened orbits, 12 columns per target:
-    ! (1) object id (integer value)
-    ! (2-7) orbital elements:
-    !   * (q, e, i, longnode, argper, perihelion epoch in mjd) for comet format
-    !   * (a, e, i, longnode, argper, mean anomaly) for keplerian format
-    !   * (x, y, z, dx, dy, dz) for cartesian format
-    ! (8) orbital elements type ('CART': 1, 'COM': 2, 'KEP': 3, 'DEL': 4, 'EQX': 5)
-    ! (9) epoch in mjd
-    ! (10) time scale type ('UTC': 1, 'UT1': 2, 'TT': 3, 'TAI': 4)
-    ! (11) target absolute magnitude H/M1 parameter for comets ('COM' elements type)
-    ! (12) target slope parameter G/K1 parameter for comets ('COM' elements type)
-    REAL(8),DIMENSION(in_norb,12), INTENT(in)             :: in_orbits ! (1:norb,1:12)
-    ! in_covariances: input covariance matrices for orbital elements
-    REAL(8), DIMENSION(in_norb,6,6), INTENT(in)           :: in_covariances ! (1:norb,1:6,1:6)
-    ! in_obscode: observatory code as defined by the Minor Planet Center
-    CHARACTER(len=*), INTENT(in)                          :: in_obscode
-    ! in_ndate: number of input epochs
-    INTEGER, INTENT(in)                                   :: in_ndate
-    ! in_date_ephems: epochs for ephemeris:
-    ! (1) modified Julian date
-    ! (2) timescale type ('UTC': 1, 'UT1': 2, 'TT': 3, 'TAI': 4)
-    REAL(8), DIMENSION(in_ndate,2), INTENT(in)            :: in_date_ephems ! (1:ndate,1:2)
-    ! out_ephem: output ephemeris, 14 columns per target and epoch:
-    ! (1) distance from the observer (au)
-    ! (2) right ascension (deg)                                                               
-    ! (3) declination (deg)                                                                   
-    ! (4) predicted apparent V-band magnitude                                                 
-    ! (5) epoch (modified Julian date) 
-    ! (6) timescale type
-    ! (7) dra/dt sky-motion (deg/day, including cos(dec) factor)                              
-    ! (8) ddec/dt sky-motion (deg/day)                                                        
-    ! (9) solar phase angle (deg)                                                             
-    ! (10) ra uncertainty (arcsec)
-    ! (11) dec uncertainty (arcsec)
-    ! (12) semi-major axis of the uncertainty ellipse (arcmin)
-    ! (13) semi-minor axis of the uncertainty ellipse (arcmin)
-    ! (14) position angle of the uncertainty ellipse (deg)
-    REAL(8), DIMENSION(in_norb,in_ndate,14), INTENT(out)  :: out_ephems ! (1:norb,1:ndate,1:14)
-    ! error_code: output error code
-    INTEGER, INTENT(out)                                  :: error_code
-
-    ! Internal variables.  
-    TYPE (StochasticOrbit) :: storb
-    TYPE (Orbit), DIMENSION(:,:), POINTER :: orb_lt_corr_arr
-    TYPE (Orbit), DIMENSION(1) :: orb_arr
-    TYPE (CartesianCoordinates), DIMENSION(:), ALLOCATABLE :: observers
-    TYPE (CartesianCoordinates) :: ccoord
-    TYPE (SphericalCoordinates), DIMENSION(:,:), POINTER :: ephemerides
-    REAL(bp), DIMENSION(:,:), POINTER :: planeph
-    TYPE (Time) :: t
-    CHARACTER(len=INTEGRATOR_LEN) :: integrator
-    CHARACTER(len=6) :: dyn_model
-    REAL(8), DIMENSION(:,:,:), POINTER :: cov_arr
-    REAL(8), DIMENSION(6,6) :: eigenvec
-    REAL(8), DIMENSION(6) :: coordinates, &
-         eigenval, &
-         elements
-    REAL(8), DIMENSION(3) :: obsy_obj, &
-         obsy_pos, &
-         pos
-    REAL(8) :: cos_phase, &
-         ephemeris_r2, &
-         heliocentric_r2, &
-         integration_step, &
-         mjd, &
-         observer_r2, &
-         pa, &
-         phase, &
-         sigma_dec, &
-         sigma_ra, &
-         smaa, &
-         smia, &
-         vmag
-    INTEGER :: ismaa, &
-         ismia, &
-         i, &
-         j, &
-         nrot
-    LOGICAL, DIMENSION(10) :: perturbers
-
-    ! Init
-    errstr = ""
-    error_code = 0
-    eigenval = 0.0_8
-    eigenvec = 0.0_8
-    dyn_model = "n-body"
-    integrator = "bulirsch-stoer"
-    integration_step = 5.0_8
-    perturbers = .TRUE.
-    ALLOCATE(observers(SIZE(in_date_ephems,dim=1)))
-    DO i=1,SIZE(in_date_ephems,dim=1)
-       CALL NEW(t, in_date_ephems(i,1), timescales(NINT(in_date_ephems(i,2))))
-       IF (error) THEN
-          ! Error in creating a new Time object.
-          error_code = 35
-          RETURN
-       END IF
-       ! Compute heliocentric observatory coordinates
-       observers(i) = getObservatoryCCoord(obsies, in_obscode, t)
-       IF (error) THEN
-          ! Error in getObservatoryCCoord()
-          error_code = 36
-          RETURN
-       END IF
-       CALL rotateToEquatorial(observers(i))
-       CALL NULLIFY(t)
-    END DO
-
-    ! Loop over orbits:
-    DO i=1,SIZE(in_orbits,dim=1)
-
-       ! Get the element type from the input flattened orbit.
-       IF(NINT(in_orbits(i,8)) < 0 .OR.                                       &
-            NINT(in_orbits(i,8)) > SIZE(element_types)) THEN
-          ! Error: unsupported orbital elements.
-          error_code = 58
-          RETURN
-       END IF
-
-       ! Get each flattened orbit and create an Orbit instance.
-       elements(1:6) = in_orbits(i,2:7)
-       ! Create a Time instance.
-       CALL NEW(t, in_orbits(i,9), timescales(NINT(in_orbits(i,10))))
-       IF(error) THEN
-          ! Error in creating a Time instance.
-          error_code = 57
-          RETURN
-       END IF
-
-       ! Now create an instant of StochasticOrbit via an Orbit instance.
-       CALL NEW(orb_arr(1), &
-            elements(1:6), &
-            element_types(NINT(in_orbits(i,8))), &
-            "ecliptic", &
-            copy(t))
-       CALL NULLIFY(t)
-       CALL setParameters(orb_arr(1), &
-            dyn_model=dyn_model, &
-            perturbers=perturbers, &
-            integrator=integrator, &
-            integration_step=integration_step)
-       IF (error) THEN
-          error_code = 37
-          RETURN
-       END IF
-       CALL NEW(storb, orb_arr(1), in_covariances(i,:,:), &
-            cov_type=element_types(NINT(in_orbits(i,8))), &
-            element_type=element_types(NINT(in_orbits(i,8))))
-       IF (error) THEN
-          error_code = 34
-          RETURN
-       END IF
-       ! Use cartesian equatorial coordinates:
-       CALL toCartesian(storb, "equatorial")
-       !CALL toCometary(storb)
-       IF (error) THEN
-          ! Error in setParameters()
-          error_code = 36
-          RETURN
-       END IF
-
-       ! Set integration parameters
-       CALL setParameters(storb, &
-            dyn_model=dyn_model, &
-            perturbers=perturbers, &
-            integrator=integrator, &
-            integration_step=integration_step)
-       IF (error) THEN
-          ! Error in setParameters()
-          error_code = 37
-          RETURN
-       END IF
-
-       ! Compute topocentric ephemerides
-       CALL getEphemerides(storb, &
-            observers, &
-            ephemerides, &
-            cov_arr=cov_arr, &
-            this_lt_corr_arr=orb_lt_corr_arr)
-       IF (error) THEN
-          ! Error in getEphemerides()
-          error_code = 38
-          RETURN
-       END IF
-       CALL NULLIFY(storb)
-       CALL NULLIFY(orb_arr(1))
-
-       ! Now export the ephem_arr to a flat array.
-       DO j=1,SIZE(observers)
-
-          ! Make sure that the ephemeris is equatorial:
-          CALL rotateToEquatorial(ephemerides(1,j))
-          ! Extract RA & Dec
-          coordinates = getCoordinates(ephemerides(1,j))
-
-          ! Calculate apparent brightness
-          CALL NEW(ccoord, ephemerides(1,j))
-          IF (error) THEN
-             CALL errorMessage('oorb / ephemeris', &
-                  'TRACE BACK (50)',1)
-             STOP
-          END IF
-          CALL rotateToEquatorial(ccoord)
-          obsy_obj = getPosition(ccoord)
-          IF (error) THEN
-             CALL errorMessage('oorb / ephemeris', &
-                  'TRACE BACK (55)',1)
-             STOP
-          END IF
-          CALL NULLIFY(ccoord)
-          ephemeris_r2 = DOT_PRODUCT(obsy_obj,obsy_obj)
-          CALL toCartesian(orb_lt_corr_arr(1,j), frame='equatorial')
-          pos = getPosition(orb_lt_corr_arr(1,j))
-          IF (error) THEN
-             CALL errorMessage('oorb / ephemeris', &
-                  'TRACE BACK (60)',1)
-             STOP
-          END IF
-          heliocentric_r2 = DOT_PRODUCT(pos,pos)
-          obsy_pos = getPosition(observers(j))
-          IF (error) THEN
-             CALL errorMessage('oorb / ephemeris', &
-                  'TRACE BACK (65)',1)
-             STOP
-          END IF
-          observer_r2 = DOT_PRODUCT(obsy_pos,obsy_pos)
-          cos_phase = 0.5_bp * (heliocentric_r2 + ephemeris_r2 - &
-               observer_r2) / (SQRT(heliocentric_r2) * &
-               SQRT(ephemeris_r2))
-          phase = ACOS(cos_phase)
-          vmag = getApparentHGMagnitude(H=in_orbits(i,11), &
-               G=in_orbits(i,12), r=SQRT(heliocentric_r2), &
-               Delta=coordinates(1), phase_angle=phase)
-          IF (error) THEN
-             CALL errorMessage('oorb / ephemeris', &
-                  'TRACE BACK (70)',1)
-             STOP
-          END IF
-
-          ! ephem date
-          t = getTime(observers(j))
-          mjd = getMJD(t, timescales(NINT(in_date_ephems(j,2))))
-          CALL NULLIFY(t)
-
-
-          cov_arr(:,:,j) = SIGN(SQRT(ABS(cov_arr(:,:,j))),cov_arr(:,:,j))
-          sigma_ra = cov_arr(2,2,j)/rad_asec
-          sigma_dec = cov_arr(3,3,j)/rad_asec
-          CALL eigen_decomposition_jacobi(cov_arr(2:3,2:3,j), &
-               eigenval(2:3), eigenvec(2:3,2:3), nrot, errstr)
-          IF (LEN_TRIM(errstr) /= 0) THEN
-             error_code = 7
-             WRITE(*,*) TRIM(errstr)
-             RETURN
-          END IF
-          ismaa = 1 + MAXLOC(ABS(eigenval(2:3)),dim=1)
-          ismia = 1 + MINLOC(ABS(eigenval(2:3)),dim=1)
-          smaa = ABS(eigenval(ismaa))/rad_amin
-          smia = ABS(eigenval(ismia))/rad_amin
-          pa = ATAN2(eigenvec(3,ismaa),eigenvec(2,ismaa))/rad_deg
-          ! Write the output ephem array.
-          out_ephems(i,j,1) = coordinates(1)                             ! distance
-          out_ephems(i,j,2) = coordinates(2)/rad_deg                     ! ra
-          out_ephems(i,j,3) = coordinates(3)/rad_deg                     ! dec
-          out_ephems(i,j,4) = vmag                                       ! mag
-          out_ephems(i,j,5) = mjd                                        ! ephem mjd
-          out_ephems(i,j,6) = NINT(in_date_ephems(j,2))                  ! ephem mjd timescale
-          out_ephems(i,j,7) = coordinates(5)*COS(coordinates(3))/rad_deg ! dra/dt  sky-motion
-          out_ephems(i,j,8) = coordinates(6)/rad_deg                     ! ddec/dt sky-motion
-          out_ephems(i,j,9) = phase/rad_deg                              ! phase angle
-          out_ephems(i,j,10) = sigma_ra                                  ! raErr
-          out_ephems(i,j,11) = sigma_dec                                 ! decErr
-          out_ephems(i,j,12) = smaa                                      ! semi-major axis
-          out_ephems(i,j,13) = smia                                      ! semi-minor axis
-          out_ephems(i,j,14) = pa                                        ! position angle
-
-          CALL NULLIFY(ephemerides(1,j))
-          CALL NULLIFY(orb_lt_corr_arr(1,j))
-
-       END DO
-
-       DEALLOCATE(ephemerides, orb_lt_corr_arr, cov_arr)
-
-    END DO
-    DO i=1,SIZE(observers)
-       CALL NULLIFY(observers(i))
-    END DO
-    DEALLOCATE(observers)
-
-  END SUBROUTINE oorb_ephemeris_covariance
-
-
-
-END MODULE pyoorb
+!====================================================================!
+!                                                                    !
+! Copyright 2002-2011,2012                                           !
+! Mikael Granvik, Jenni Virtanen, Karri Muinonen, Teemu Laakso,      !
+! Dagmara Oszkiewicz, Lynne Jones                                    !
+!                                                                    !
+! This file is part of OpenOrb.                                      !
+!                                                                    !
+! OpenOrb is free software: you can redistribute it and/or modify it !
+! under the terms of the GNU General Public License as published by  !
+! the Free Software Foundation, either version 3 of the License, or  !
+! (at your option) any later version.                                !
+!                                                                    !
+! OpenOrb is distributed in the hope that it will be useful, but     !
+! WITHOUT ANY WARRANTY; without even the implied warranty of         !
+! MERCHANTABILITY or FITNESS FOR A PARTICULAR PURPOSE.  See the GNU  !
+! General Public License for more details.                           !
+!                                                                    !
+! You should have received a copy of the GNU General Public License  !
+! along with OpenOrb. If not, see <http://www.gnu.org/licenses/>.    !
+!                                                                    !
+!====================================================================!
+!
+!! Module for which f2py builds Python wrappers.
+!!
+!! @author  MG, FP, LJ
+!! @version 2012-09-21
+!!
+!! updated 2018-09-05 by Michael Mommert (sbpy.org)
+
+MODULE pyoorb
+
+  USE planetary_data
+  USE Base_cl
+  USE Time_cl
+  USE SphericalCoordinates_cl
+  USE Observatories_cl
+  USE Orbit_cl
+  USE StochasticOrbit_cl
+  USE PhysicalParameters_cl
+  IMPLICIT NONE
+  TYPE (Observatories), SAVE, PRIVATE :: obsies
+  CHARACTER(len=11), DIMENSION(6), PUBLIC :: element_types = (/ &
+       "cartesian  ",&
+       "cometary   ",&
+       "keplerian  ",&
+       "delaunay   ",&
+       "poincare   ",&
+       "equinoctial" &
+       /)
+  CHARACTER(len=3), DIMENSION(4), PUBLIC :: timescales = (/     &
+       "UTC",&
+       "UT1",&
+       "TT ",&
+       "TAI" &
+       /)
+
+CONTAINS
+
+  SUBROUTINE oorb_init(ephemeris_fname, error_verbosity, &
+       info_verbosity, error_code)
+
+    IMPLICIT NONE
+    CHARACTER(len=*), INTENT(in), OPTIONAL :: ephemeris_fname
+    INTEGER, INTENT(in), OPTIONAL :: error_verbosity
+    INTEGER, INTENT(in), OPTIONAL :: info_verbosity
+    INTEGER, INTENT(out) :: error_code
+
+    TYPE (Time) :: t
+
+    ! Set path to data files by reading env parameter OORB_DATA_DIR:
+    CALL setAccessToDataFiles()
+
+    ! Read OBSCODE.dat
+    CALL NEW(obsies)
+    IF (error) THEN
+       error_code = 1
+       error = .FALSE.
+       RETURN       
+    END IF
+
+    ! Read TAI-UTC.dat and ET-UT.dat
+    CALL NEW(t)
+    IF (error) THEN
+       error_code = 2
+       error = .FALSE.
+       RETURN       
+    END IF
+
+    ! Read de430.dat
+    IF (PRESENT(ephemeris_fname)) THEN
+       CALL JPL_ephemeris_init(error, ephemeris_fname)
+       IF (error) THEN
+          error_code = 3
+          error = .FALSE.
+          RETURN
+       END IF
+    ELSE
+       CALL JPL_ephemeris_init(error, &
+            filename=TRIM(OORB_DATA_DIR) // "/" // TRIM(EPH_FNAME)) 
+       IF (error) THEN
+          error_code = 4
+          error = .FALSE.
+          RETURN
+       END IF
+    END IF
+
+    ! Set verbosity of error messages (0=nothing,5=everything,1=default)
+    IF (PRESENT(error_verbosity)) THEN
+       err_verb = error_verbosity
+    ELSE
+       err_verb = 1
+    END IF
+
+    ! Set verbosity of info messages (0=nothing,5=everything,1=default)
+    IF (PRESENT(info_verbosity)) THEN
+       info_verb = info_verbosity
+    ELSE
+       info_verb = 1
+    END IF
+
+  END SUBROUTINE oorb_init
+
+
+  SUBROUTINE oorb_memfree()
+
+    IMPLICIT NONE
+
+    CALL nullifyTime()
+    CALL NULLIFY(obsies)
+    CALL JPL_ephemeris_nullify()
+
+  END SUBROUTINE oorb_memfree
+
+
+  SUBROUTINE oorb_element_transformation(in_norb, &
+       in_orbits,       &
+       in_element_type, &
+       out_orbits,      &
+       error_code)
+
+    ! Input/Output variables.
+    ! in_norb: number of input orbits
+    INTEGER, INTENT(in)                                 :: in_norb
+    ! in_orbits: input flattened orbits, 12 columns per target:
+    ! (1) object id (integer value)
+    ! (2-7) orbital elements:
+    !   * (q, e, i, longnode, argper, perihelion epoch in mjd) for comet format
+    !   * (a, e, i, longnode, argper, mean anomaly) for keplerian format
+    !   * (x, y, z, dx, dy, dz) for cartesian format
+    ! (8) orbital elements type ('CART': 1, 'COM': 2, 'KEP': 3, 'DEL': 4, 'EQX': 5)
+    ! (9) epoch in mjd
+    ! (10) time scale type ('UTC': 1, 'UT1': 2, 'TT': 3, 'TAI': 4)
+    ! (11) target absolute magnitude H/M1 parameter for comets ('COM' elements type)
+    ! (12) target slope parameter G/K1 parameter for comets ('COM' elements type)
+    REAL(8),DIMENSION(in_norb,12), INTENT(in)           :: in_orbits ! (1:norb,1:12)
+    ! in_element_type: type of output elements ('CART': 1, 'COM': 2, 'KEP': 3, 'DEL': 4, 'EQX': 5)
+    INTEGER, INTENT(in)                                 :: in_element_type
+    ! out_orbits: output flattened orbits, 12 columns per target:
+    ! (1) object id (integer value)
+    ! (2-7) orbital elements:
+    !   * (q, e, i, longnode, argper, perihelion epoch in mjd) for comet format
+    !   * (a, e, i, longnode, argper, mean anomaly) for keplerian format
+    !   * (x, y, z, dx, dy, dz) for cartesian format
+    ! (8) orbital elements type ('CART': 1, 'COM': 2, 'KEP': 3, 'DEL': 4, 'EQX': 5)
+    ! (9) epoch in mjd
+    ! (10) time scale type ('UTC': 1, 'UT1': 2, 'TT': 3, 'TAI': 4)
+    ! (11) target absolute magnitude H/M1 parameter for comets ('COM' elements type)
+    ! (12) target slope parameter G/K1 parameter for comets ('COM' elements type)
+    REAL(8),DIMENSION(in_norb,12), INTENT(out)          :: out_orbits ! (1:norb,1:12)
+    ! error_code: output error code
+    INTEGER, INTENT(out)                                :: error_code
+
+    TYPE (Time) :: t
+    TYPE (Orbit) :: orb
+    INTEGER :: i
+
+    ! Loop over orbits:
+    DO i=1,SIZE(in_orbits,dim=1)
+
+       ! Get the element type from the input flattened orbit.
+       IF(NINT(in_orbits(i,8)) < 0 .OR.                                       &
+            NINT(in_orbits(i,8)) > SIZE(element_types)) THEN
+          ! Error: unsupported orbital elements.
+          error_code = 58
+          RETURN
+       END IF
+
+       ! Get each flattened orbit and create an Orbit instance. First
+       ! create a Time instance:
+       CALL NEW(t, in_orbits(i,9), timescales(NINT(in_orbits(i,10))))
+       IF (error) THEN
+          ! Error in creating a Time instance.
+          error_code = 57
+          RETURN
+       END IF
+
+       ! Now create an Orbit instance:
+       CALL NEW(orb, &
+            in_orbits(i,2:7), &
+            element_types(NINT(in_orbits(i,8))), &
+            "ecliptic", &
+            copy(t))
+       CALL NULLIFY(t)
+
+       out_orbits(i,1) = in_orbits(i,1)
+       out_orbits(i,2:7) = getElements(orb, element_types(in_element_type), &
+            "ecliptic")
+       IF (error) THEN
+          ! Error in transformation
+          error_code = 58
+          RETURN
+       END IF
+       out_orbits(i,8) = REAL(in_element_type,8)
+       out_orbits(i,9:) = in_orbits(i,9:)
+       CALL NULLIFY(orb)
+
+    END DO
+
+  END SUBROUTINE oorb_element_transformation
+
+
+  SUBROUTINE oorb_propagation(in_norb, &
+       in_orbits,       &
+       in_epoch,        &
+       in_dynmodel,     &
+       out_orbits,      &
+       error_code)
+
+    ! Input/Output variables.
+    ! in_norb: number of input orbits
+    INTEGER, INTENT(in)                                 :: in_norb
+    ! in_orbits: input flattened orbits, 12 columns per target:
+    ! (1) object id (integer value)
+    ! (2-7) orbital elements:
+    !   * (q, e, i, longnode, argper, perihelion epoch in mjd) for comet format
+    !   * (a, e, i, longnode, argper, mean anomaly) for keplerian format
+    !   * (x, y, z, dx, dy, dz) for cartesian format
+    ! (8) orbital elements type ('CART': 1, 'COM': 2, 'KEP': 3, 'DEL': 4, 'EQX': 5)
+    ! (9) epoch in mjd
+    ! (10) time scale type ('UTC': 1, 'UT1': 2, 'TT': 3, 'TAI': 4)
+    ! (11) target absolute magnitude H/M1 parameter for comets ('COM' elements type)
+    ! (12) target slope parameter G/K1 parameter for comets ('COM' elements type)
+    REAL(8),DIMENSION(in_norb,12), INTENT(in)           :: in_orbits ! (1:norb,1:12)
+    ! in_epoch: epoch and timescale of output orbits:
+    ! (1) modified Julian date
+    ! (2) timescale type ('UTC': 1, 'UT1': 2, 'TT': 3, 'TAI': 4)
+    REAL(8), DIMENSION(2), INTENT(in)                   :: in_epoch
+    ! in_model: "2"=2-body dynamical model, "N"=n-body dynamical model
+    CHARACTER(len=1), INTENT(in)                        :: in_dynmodel
+    ! out_orbits: output flattened orbits, 12 columns per target:
+    ! (1) object id (integer value)
+    ! (2-7) orbital elements:
+    !   * (q, e, i, longnode, argper, perihelion epoch in mjd) for comet format
+    !   * (a, e, i, longnode, argper, mean anomaly) for keplerian format
+    !   * (x, y, z, dx, dy, dz) for cartesian format
+    ! (8) orbital elements type ('CART': 1, 'COM': 2, 'KEP': 3, 'DEL': 4, 'EQX': 5)
+    ! (9) epoch in mjd
+    ! (10) time scale type ('UTC': 1, 'UT1': 2, 'TT': 3, 'TAI': 4)
+    ! (11) target absolute magnitude H/M1 parameter for comets ('COM' elements type)
+    ! (12) target slope parameter G/K1 parameter for comets ('COM' elements type)
+    REAL(8),DIMENSION(in_norb,12), INTENT(out)          :: out_orbits ! (1:norb,1:12)
+    ! error_code: output error code
+    INTEGER, INTENT(out)                                :: error_code
+
+    TYPE (Orbit) :: orb
+    TYPE (Time) :: t0, t1
+    CHARACTER(len=INTEGRATOR_LEN) :: integrator
+    CHARACTER(len=6) :: dyn_model
+    REAL(8) :: integration_step
+    INTEGER :: i
+    LOGICAL, DIMENSION(10) :: perturbers
+
+    ! Init
+    errstr = ""
+    error_code = 0
+    IF (in_dynmodel .EQ. "2") THEN
+       dyn_model = "2-body"
+    END IF
+    IF (in_dynmodel .EQ. "N") THEN
+       dyn_model = "n-body"
+    END IF
+    integrator = "bulirsch-stoer"
+    integration_step = 5.0_8
+    perturbers = .TRUE.
+
+    ! Loop over orbits:
+    DO i=1,SIZE(in_orbits,dim=1)
+
+       ! Get the element type from the input flattened orbit.
+       IF(NINT(in_orbits(i,8)) < 0 .OR. &
+            NINT(in_orbits(i,8)) > SIZE(element_types)) THEN
+          ! Error: unsupported orbital elements.
+          error_code = 58
+          RETURN
+       END IF
+
+       ! Get each flattened orbit and create an Orbit instance.
+       ! First create a Time instance corresponding to the orbit epoch.
+       CALL NEW(t0, in_orbits(i,9), timescales(NINT(in_orbits(i,10))))
+       IF(error) THEN
+          ! Error in creating a Time instance.
+          error_code = 57
+          RETURN
+       END IF
+
+       ! Now create an Orbit instance.
+       CALL NEW(orb, &
+            in_orbits(i,2:7), &
+            element_types(NINT(in_orbits(i,8))), &
+            "ecliptic", &
+            copy(t0))
+       CALL NULLIFY(t0)
+       CALL setParameters(orb, &
+            dyn_model=dyn_model, &
+            perturbers=perturbers, &
+            integrator=integrator, &
+            integration_step=integration_step)
+       IF (error) THEN
+          error_code = 37
+          RETURN
+       END IF
+       ! Create a Time instance based on the requested output epoch
+       CALL NEW(t1, in_epoch(1), timescales(NINT(in_epoch(2))))
+       IF (error) THEN
+          ! Error in transformation
+          error_code = 58
+          RETURN
+       END IF
+       ! Compute topocentric ephemerides
+       CALL propagate(orb, &
+            t1)
+       IF (error) THEN
+          ! Error in getEphemerides()
+          error_code = 40
+          RETURN
+       END IF
+       out_orbits(i,1) = in_orbits(i,1)
+       out_orbits(i,2:7) = getElements(orb, element_types(NINT(in_orbits(i,8))), &
+            "ecliptic")
+       IF (error) THEN
+          ! Error in transformation
+          error_code = 58
+          RETURN
+       END IF
+
+       ! convert angles to degrees
+       IF (element_types(NINT(in_orbits(i,8))) .EQ. "keplerian" .OR.  &
+           element_types(NINT(in_orbits(i,8))) .EQ. "cometary") THEN
+          out_orbits(i,4) = out_orbits(i,4)/rad_deg
+          out_orbits(i,5) = out_orbits(i,5)/rad_deg
+          out_orbits(i,6) = out_orbits(i,6)/rad_deg
+          out_orbits(i,7) = out_orbits(i,7)/rad_deg
+       END IF
+          
+       ! Set element type (same as input element type)
+       out_orbits(i,8) = in_orbits(i,8)
+       out_orbits(i,9) = in_epoch(1)
+       out_orbits(i,10) = in_epoch(2)
+       out_orbits(i,11) = in_orbits(i,11)
+       out_orbits(i,12) = in_orbits(i,12)       
+       CALL NULLIFY(orb)
+       CALL NULLIFY(t1)
+    END DO
+
+  END SUBROUTINE oorb_propagation
+
+  
+  SUBROUTINE oorb_ephemeris_full(in_norb, &
+       in_orbits,                    &
+       in_obscode,                   &
+       in_ndate,                     &
+       in_date_ephems,               &
+       in_dynmodel,                  &
+       out_ephems,                   &
+       error_code)
+ 
+    ! in_norb: number of input orbits
+    INTEGER, INTENT(in)                                 :: in_norb
+    ! in_orbits: input flattened orbits, 12 columns per target:
+    ! (1) object id (integer value)
+    ! (2-7) orbital elements:
+    !   * (q, e, i, longnode, argper, perihelion epoch in mjd) for comet format
+    !   * (a, e, i, longnode, argper, mean anomaly) for keplerian format
+    !   * (x, y, z, dx, dy, dz) for cartesian format
+    ! (8) orbital elements type ('CART': 1, 'COM': 2, 'KEP': 3, 'DEL': 4, 'EQX': 5)
+    ! (9) epoch in mjd
+    ! (10) time scale type ('UTC': 1, 'UT1': 2, 'TT': 3, 'TAI': 4)
+    ! (11) target absolute magnitude H/M1 parameter for comets ('COM' elements type)
+    ! (12) target slope parameter G/K1 parameter for comets ('COM' elements type)
+    REAL(8),DIMENSION(in_norb,12), INTENT(in)           :: in_orbits ! (1:norb,1:12)
+    ! in_obscode: observatory code as defined by the Minor Planet Center
+    CHARACTER(len=*), INTENT(in)                        :: in_obscode
+    ! in_ndate: number of input epochs
+    INTEGER, INTENT(in)                                 :: in_ndate
+    ! in_date_ephems: epochs for ephemeris:
+    ! (1) modified Julian date
+    ! (2) timescale type ('UTC': 1, 'UT1': 2, 'TT': 3, 'TAI': 4)
+    REAL(8), DIMENSION(in_ndate,2), INTENT(in)          :: in_date_ephems ! (1:ndate,1:2)
+    ! in_model: "2"=2-body dynamical model, "N"=n-body dynamical model
+    CHARACTER(len=1), INTENT(in)                        :: in_dynmodel
+    ! out_ephemn: output ephemeris, 33 columns per target and epoch:
+    ! (1) modified julian date                                                                
+    ! (2) right ascension (deg)                                                               
+    ! (3) declination (deg)                                                                   
+    ! (4) dra/dt sky-motion (deg/day, including cos(dec) factor)                              
+    ! (5) ddec/dt sky-motion (deg/day)                                                        
+    ! (6) solar phase angle (deg)                                                             
+    ! (7) solar elongation angle (deg)                                                        
+    ! (8) heliocentric distance (au)                                                          
+    ! (9) geocentric distance (au)                                                            
+    ! (10) predicted apparent V-band magnitude                                                 
+    ! (11) position angle for direction of motion (deg)                                        
+    ! (12) topocentric ecliptic longitude (deg)                                                
+    ! (13) topocentric ecliptic latitude (deg)                                                 
+    ! (14) opposition-centered topocentric ecliptic longitude (deg)                            
+    ! (15) opposition-centered topocentric ecliptic latitude (deg)                             
+    ! (16) heliocentric ecliptic longitude (deg)                                               
+    ! (17) heliocentric ecliptic latitude (deg)                                                
+    ! (18) opposition-centered heliocentric ecliptic longitude (deg)                           
+    ! (19) opposition-centered heliocentric ecliptic latitude (deg)                            
+    ! (20) topocentric object altitude (deg)                                                   
+    ! (21) topocentric solar altitude (deg)                                                    
+    ! (22) topocentric lunar altitude (deg)                                                    
+    ! (23) lunar phase [0...1]                                                                 
+    ! (24) lunar elongation (deg, distance between the target and the Moon)                    
+    ! (25) heliocentric ecliptic cartesian x coordinate for the object (au)                    
+    ! (26) heliocentric ecliptic cartesian y coordinate for the object (au)                    
+    ! (27) heliocentric ecliptic cartesian z coordinate for the objects (au)                   
+    ! (28) heliocentric ecliptic cartesian x rate for the object (au/day))                     
+    ! (29) heliocentric ecliptic cartesian y rate for the object (au/day)                      
+    ! (30) heliocentric ecliptic cartesian z rate for the objects (au/day)                     
+    ! (31) heliocentric ecliptic cartesian coordinates for the observatory (au)                
+    ! (32) heliocentric ecliptic cartesian coordinates for the observatory (au)                
+    ! (33) heliocentric ecliptic cartesian coordinates for the observatory (au)
+    ! (34) true anomaly (currently only a dummy value)
+    REAL(8), DIMENSION(in_norb,in_ndate,34), INTENT(out) :: out_ephems ! (1:norb,1:ndate,1:34)
+    ! error_code: output error code
+    INTEGER, INTENT(out)                                :: error_code
+
+    ! Internal variables.  
+    TYPE (Orbit), DIMENSION(:,:), POINTER :: orb_lt_corr_arr
+    TYPE (Orbit), DIMENSION(1) :: orb_arr
+    TYPE (CartesianCoordinates), DIMENSION(:), ALLOCATABLE :: observers
+    TYPE (CartesianCoordinates) :: ccoord
+    TYPE (CartesianCoordinates) :: obsy_ccoord
+    TYPE (SphericalCoordinates), DIMENSION(:,:), POINTER :: ephemerides
+    TYPE (SphericalCoordinates) :: scoord
+    TYPE (Time) :: t
+    REAL(8), DIMENSION(:,:), POINTER :: planeph
+    CHARACTER(len=INTEGRATOR_LEN) :: integrator
+    CHARACTER(len=6) :: dyn_model
+    REAL(8), DIMENSION(6) :: coordinates, &
+         elements, &
+         comp_coord, &
+         h_ecl_car_coord_obsy, &
+         h_ecl_car_coord_obj         
+    REAL(8), DIMENSION(3) :: obsy_obj, &
+         obsy_pos, &
+         geoc_obsy, &
+         obsy_sun, &
+         vec3, &
+         pos, &
+         sun_moon, &
+         obsy_moon, &
+         pos_opp
+    REAL(8) :: cos_phase, &
+         ephemeris_r2, &
+         heliocentric_r2, &
+         integration_step, &
+         mjd, &
+         mjd_tt, &
+         observer_r2, &
+         phase, &
+         solar_elongation, &
+         vmag, &
+         hlon, &
+         hlat, &
+         ta_s, &
+         ta_c, &
+         fak, &
+         ecc_anom, &
+         true_anom, &
+         obsy_moon_r2, &
+         cos_obj_phase, &
+         lunar_phase, &
+         lunar_elongation, &
+         lunar_alt, &
+         solar_alt, &
+         obj_alt, &
+         pa, &
+         tlon, &
+         tlat, &
+         opplon, &
+         opplat, &
+         toclon, &
+         toclat, &
+         hoclon, &
+         hoclat
+    INTEGER :: i, &
+         j
+    LOGICAL, DIMENSION(10) :: perturbers
+
+    ! Init
+    errstr = ""
+    error_code = 0
+    IF (in_dynmodel .EQ. "2") THEN
+       dyn_model = "2-body"
+    END IF
+    IF (in_dynmodel .EQ. "N") THEN
+       dyn_model = "n-body"
+    END IF
+    integrator = "bulirsch-stoer"
+    integration_step = 5.0_8
+    perturbers = .TRUE.
+    ALLOCATE(observers(SIZE(in_date_ephems,dim=1)))
+    DO i=1,SIZE(in_date_ephems,dim=1)
+       CALL NEW(t, in_date_ephems(i,1), timescales(NINT(in_date_ephems(i,2))))
+       IF (error) THEN
+          ! Error in creating a new Time object.
+          error_code = 35
+          RETURN
+       END IF
+       ! Compute heliocentric observatory coordinates
+       observers(i) = getObservatoryCCoord(obsies, in_obscode, t)
+       IF (error) THEN
+          ! Error in getObservatoryCCoord()
+          error_code = 36
+          RETURN
+       END IF
+       CALL rotateToEquatorial(observers(i))
+       CALL NULLIFY(t)
+    END DO
+
+    ! Loop over orbits:
+    DO i=1,SIZE(in_orbits,dim=1)
+    
+       ! Get the element type from the input flattened orbit.
+       IF(NINT(in_orbits(i,8)) < 0 .OR.                                       &
+            NINT(in_orbits(i,8)) > SIZE(element_types)) THEN
+          ! Error: unsupported orbital elements.
+          error_code = 58
+          RETURN
+       END IF
+
+       ! Get each flattened orbit and create an Orbit instance.
+       elements(1:6) = in_orbits(i,2:7)
+       ! Create a Time instance.
+       CALL NEW(t, in_orbits(i,9), timescales(NINT(in_orbits(i,10))))
+       IF(error) THEN
+          ! Error in creating a Time instance.
+          error_code = 57
+          RETURN
+       END IF
+
+       ! Now create an instant of StochasticOrbit via an Orbit instance.
+       CALL NEW(orb_arr(1), &
+            elements(1:6), &
+            element_types(NINT(in_orbits(i,8))), &
+            "ecliptic", &
+            copy(t))
+       CALL NULLIFY(t)
+       CALL setParameters(orb_arr(1), &
+            dyn_model=dyn_model, &
+            perturbers=perturbers, &
+            integrator=integrator, &
+            integration_step=integration_step)
+       IF (error) THEN
+          error_code = 37
+          RETURN
+       END IF
+       ! Use cartesian equatorial coordinates:
+       CALL toCartesian(orb_arr(1), "equatorial")
+       !CALL toCometary(orb_arr(1))
+       IF (error) THEN
+          ! Error in setParameters()
+          error_code = 39
+          RETURN
+       END IF
+       ! Compute topocentric ephemerides
+       CALL getEphemerides(orb_arr, &
+            observers, &
+            ephemerides, &
+            this_lt_corr_arr=orb_lt_corr_arr)
+       IF (error) THEN
+          ! Error in getEphemerides()
+          error_code = 40
+          RETURN
+       END IF
+       CALL NULLIFY(orb_arr(1))
+   
+       ! Now export the ephem_arr to a flat array.
+       DO j=1,SIZE(observers)
+
+          ! Make sure that the ephemeris is equatorial:
+          CALL rotateToEquatorial(ephemerides(1,j))
+          coordinates = getCoordinates(ephemerides(1,j))
+          ! coordinates(1) = Delta
+          ! coordinates(2) = ra
+          ! coordinates(3) = dec
+          ! coordinates(4) = dDelta 
+          ! coordinates(5) = dra (to be multiplied with cos(coordinates(3))
+          ! coordinates(6) = ddec
+
+          ! Compute position angle for direction of motion
+          pa = ATAN2(coordinates(5)*COS(coordinates(3)), coordinates(6))
+              IF (pa < 0.0_bp) THEN
+                 pa = two_pi + pa
+              END IF
+
+          ! Extract topocentric ecliptic lon and lat
+          CALL rotateToEcliptic(ephemerides(1,j))        
+          comp_coord = getCoordinates(ephemerides(1, j))
+          IF (error) THEN
+             CALL errorMessage('oorb / ephemeris', &
+                  'TRACE BACK (40)',1)
+             STOP
+          END IF
+          tlon = comp_coord(2)
+          tlat = comp_coord(3)
+
+          ! Compute topocentric opposition coordinates (actually,
+          ! get heliocentric observatory coordinates)
+          scoord = getSCoord(observers(j))
+          CALL rotateToEcliptic(scoord)
+          pos_opp = getPosition(scoord)
+          opplon = pos_opp(2)
+          opplat = pos_opp(3)
+          CALL NULLIFY(scoord)
+
+          ! Compute opposition-centered topocentric ecliptic coordinates
+          toclon = tlon - opplon
+          toclat = tlat - opplat
+          IF (toclon > pi) THEN
+             toclon = toclon - two_pi
+          ELSE IF (toclon < -pi) THEN
+             toclon = toclon + two_pi
+          END IF
+
+          ! Extract heliocentric ecliptic lon and lat
+          ccoord = getCCoord(orb_lt_corr_arr(1,j), "ecliptic")
+          scoord = getSCoord(ccoord)
+          comp_coord = getCoordinates(scoord)
+          IF (error) THEN
+             CALL errorMessage('oorb / ephemeris', &
+                  'TRACE BACK (45)',1)
+             STOP
+          END IF
+          hlon = comp_coord(2)
+          hlat = comp_coord(3)
+          CALL NULLIFY(ccoord)
+          CALL NULLIFY(scoord)
+
+          ! Compute opposition-centered heliocentric ecliptic coordinates
+          hoclon = hlon - opplon
+          hoclat = hlat - opplat
+          IF (hoclon > pi) THEN
+             hoclon = hoclon - two_pi
+          ELSE IF (hoclon < -pi) THEN
+             hoclon = hoclon + two_pi
+          END IF
+
+          ! r, Delta, phase angle
+          CALL NEW(ccoord, ephemerides(1,j))
+          IF (error) THEN
+             CALL errorMessage('oorb / ephemeris', &
+                  'TRACE BACK (50)',1)
+             STOP
+          END IF
+          CALL rotateToEquatorial(ccoord)
+          obsy_obj = getPosition(ccoord)
+          IF (error) THEN
+             CALL errorMessage('oorb / ephemeris', &
+                  'TRACE BACK (55)',1)
+             STOP
+          END IF
+          CALL NULLIFY(ccoord)
+          ephemeris_r2 = DOT_PRODUCT(obsy_obj,obsy_obj)
+          CALL toCartesian(orb_lt_corr_arr(1,j), frame='equatorial')
+          pos = getPosition(orb_lt_corr_arr(1,j))
+          IF (error) THEN
+             CALL errorMessage('oorb / ephemeris', &
+                  'TRACE BACK (60)',1)
+             STOP
+          END IF
+          heliocentric_r2 = DOT_PRODUCT(pos,pos)
+          obsy_pos = getPosition(observers(j))
+          IF (error) THEN
+             CALL errorMessage('oorb / ephemeris', &
+                  'TRACE BACK (65)',1)
+             STOP
+          END IF
+          ! geoc_obsy = obsy_pos - pos  not in oorb.f90
+          observer_r2 = DOT_PRODUCT(obsy_pos,obsy_pos)
+          cos_phase = 0.5_bp * (heliocentric_r2 + ephemeris_r2 - &
+               observer_r2) / (SQRT(heliocentric_r2 * ephemeris_r2))
+          phase = ACOS(cos_phase)
+
+          ! apparent brightness
+          IF (in_orbits(i,8) .EQ. 2) THEN
+             ! if the target is a comet (elements type == 'COM')
+             vmag = in_orbits(i,11)+5*LOG10(coordinates(1))+2.5*in_orbits(i,12)*LOG10(SQRT(heliocentric_r2))
+          ELSE
+             ! if the target is not a comet (any other elements type)
+             vmag = getApparentHGMagnitude(H=in_orbits(i,11), &
+               G=in_orbits(i,12), r=SQRT(heliocentric_r2), &
+               Delta=coordinates(1), phase_angle=phase)
+          END IF
+
+          IF (error) THEN
+             CALL errorMessage('oorb / ephemeris', &
+                  'TRACE BACK (70)',1)
+             STOP
+          END IF
+         
+          ! Parameters relevant for Earth-based observers
+
+          ! ephem date
+          t = getTime(observers(j))
+          mjd = getMJD(t, timescales(NINT(in_date_ephems(j,2))))
+          mjd_tt = getMJD(t, "TT")
+
+          obsy_ccoord = getGeocentricObservatoryCCoord(obsies, in_obscode, t)
+          IF (error) THEN
+             CALL errorMessage('oorb / ephemeris', &
+                  'TRACE BACK (75)',1)
+             STOP
+          END IF
+
+          CALL rotateToEquatorial(obsy_ccoord)        
+          geoc_obsy = getPosition(obsy_ccoord)
+
+          IF (error) THEN
+             CALL errorMessage('oorb / ephemeris', &
+                  'TRACE BACK (80)',1)
+             STOP
+          END IF
+
+          CALL NULLIFY(t)
+          
+          vec3 = cross_product(geoc_obsy,obsy_obj)
+          obj_alt = pi/2.0_bp - ATAN2(SQRT(SUM(vec3**2)),DOT_PRODUCT(geoc_obsy,obsy_obj))
+          
+          ! Compute (approximate) altitude of the Sun
+          ! Position of the geocenter as seen from the Sun:
+          planeph => JPL_ephemeris(mjd_tt, 3, 11, error)
+          IF (error) THEN
+             CALL errorMessage('oorb / ephemeris', &
+                  'TRACE BACK (85)',1)
+             STOP
+          END IF
+          ! Position of the Sun as seen from the observatory:
+          obsy_sun = -(planeph(1,1:3) + geoc_obsy)
+          DEALLOCATE(planeph)
+          vec3 = cross_product(geoc_obsy,obsy_sun)
+          solar_alt = pi/2.0_bp - ATAN2(SQRT(SUM(vec3**2)),DOT_PRODUCT(geoc_obsy,obsy_sun))
+
+          ! Compute the solar elongation:
+          vec3 = cross_product(obsy_obj,obsy_sun)
+          solar_elongation = ATAN2(SQRT(SUM(vec3**2)),DOT_PRODUCT(obsy_obj,obsy_sun))
+          
+          ! Compute phase of the Moon:
+          ! Position of the Moon as seen from the Sun:
+          planeph => JPL_ephemeris(mjd_tt, 10, 11, error)
+          IF (error) THEN
+             CALL errorMessage('oorb / ephemeris', &
+                  'TRACE BACK (95)',1)
+             STOP
+          END IF
+          sun_moon = planeph(1,1:3)
+          DEALLOCATE(planeph)
+          ! Angle between Sun and Moon as seen from the observatory:
+          obsy_moon = sun_moon - obsy_pos
+          obsy_moon_r2 = DOT_PRODUCT(obsy_moon,obsy_moon)
+          cos_obj_phase = DOT_PRODUCT(obsy_moon,-obsy_pos) / &
+               (SQRT(observer_r2) * SQRT(obsy_moon_r2))
+          lunar_phase = (1.0_bp-cos_obj_phase)/2.0_bp
+
+          ! Compute (approximate) distance between the target and the Moon:
+          vec3 = cross_product(obsy_obj,obsy_moon)
+          lunar_elongation = ATAN2(SQRT(SUM(vec3**2)),DOT_PRODUCT(obsy_obj,obsy_moon))
+
+          ! Compute (approximate) altitude of the Moon:
+          vec3 = cross_product(geoc_obsy,obsy_moon)
+          lunar_alt = pi/2.0_bp - ATAN2(SQRT(SUM(vec3**2)),DOT_PRODUCT(geoc_obsy,obsy_moon))
+
+          ! Extract heliocentric ecliptic cartesian coordinates for the object
+          h_ecl_car_coord_obj = getElements(orb_lt_corr_arr(1,j), "cartesian", "ecliptic")
+          IF (error) THEN
+             CALL errorMessage('oorb / ephemeris', &
+                  'TRACE BACK (90)',1)
+             STOP
+          END IF
+
+          ! Extract heliocentric ecliptic cartesian coordinates for the observer
+          CALL rotateToEcliptic(observers(j))
+          h_ecl_car_coord_obsy = getCoordinates(observers(j))
+          IF (error) THEN
+             CALL errorMessage('oorb / ephemeris', &
+                  'TRACE BACK (95)',1)
+             STOP
+          END IF
+
+          ! ! true anomaly does not work properly
+          ! elements = getElements(orb_lt_corr_arr(i,j), "cometary")
+          ! IF (elements(2) < 1.0_bp) THEN
+          !    ! Compute eccentric and true anomalies if orbit is elliptic:
+          !    CALL solveKeplerEquation(orb_lt_corr_arr(i,j), orb_lt_corr_arr(i,j)%t, ecc_anom)
+          !    ! line above modified from:
+          !    ! CALL solveKeplerEquation(orb_arr_in(i), orb_arr_in(i)%t, ecc_anom)
+          !    ta_s = SIN(ecc_anom)
+          !    ta_c = COS(ecc_anom)
+          !    fak = SQRT(1 - elements(2) * elements(2))
+          !    true_anom = MODULO(ATAN2(fak * ta_s, ta_c - elements(2)),two_pi)
+          ! ELSE
+          !    ecc_anom = -99.0_bp
+          !    true_anom = -99.0_bp
+          ! END IF
+          true_anom = -99.0_bp
+          
+          ! Write the output ephem array.
+          out_ephems(i,j,1) = mjd                                        ! modified julian date
+          out_ephems(i,j,2) = coordinates(2)/rad_deg                     ! right ascension (deg)
+          out_ephems(i,j,3) = coordinates(3)/rad_deg                     ! declination (deg)
+          out_ephems(i,j,4) = coordinates(5)*COS(coordinates(3))/rad_deg ! dra/dt sky-motion (deg/day, including cos(dec) factor)
+          out_ephems(i,j,5) = coordinates(6)/rad_deg                     ! ddec/dt sky-motion (deg/day)
+          out_ephems(i,j,6) = phase/rad_deg                              ! solar phase angle (deg)
+          out_ephems(i,j,7) = solar_elongation/rad_deg                   ! solar elongation angle (deg)
+          out_ephems(i,j,8) = SQRT(heliocentric_r2)                      ! heliocentric distance (au)
+          out_ephems(i,j,9) = coordinates(1)                             ! geocentric distance (au)
+          out_ephems(i,j,10) = vmag                                      ! predicted apparent V-band magnitude
+          out_ephems(i,j,11) = pa/rad_deg                                ! position angle for direction of motion (deg)
+          out_ephems(i,j,12) = tlon/rad_deg                              ! topocentric ecliptic longitude (deg)
+          out_ephems(i,j,13) = tlat/rad_deg                              ! topocentric ecliptic latitude (deg)
+          out_ephems(i,j,14) = toclon/rad_deg                            ! opposition-centered topocentric ecliptic longitude (deg)
+          out_ephems(i,j,15) = toclat/rad_deg                            ! opposition-centered topocentric ecliptic latitude (deg)
+          out_ephems(i,j,16) = hlon/rad_deg                              ! heliocentric ecliptic longitude (deg)
+          out_ephems(i,j,17) = hlat/rad_deg                              ! heliocentric ecliptic latitude (deg)
+          out_ephems(i,j,18) = hoclon/rad_deg                            ! opposition-centered heliocentric ecliptic longitude (deg)
+          out_ephems(i,j,19) = hoclat/rad_deg                            ! opposition-centered heliocentric ecliptic latitude (deg)
+          out_ephems(i,j,20) = obj_alt/rad_deg                           ! topocentric object altitude (deg)
+          out_ephems(i,j,21) = solar_alt/rad_deg                         ! topocentric solar altitude (deg)
+          out_ephems(i,j,22) = lunar_alt/rad_deg                         ! topocentric lunar altitude (deg)
+          out_ephems(i,j,23) = lunar_phase                               ! lunar phase [0...1]
+          out_ephems(i,j,24) = lunar_elongation/rad_deg                  ! lunar elongation (deg, distance between the target and the Moon)
+          out_ephems(i,j,25) = h_ecl_car_coord_obj(1)                    ! heliocentric ecliptic cartesian x coordinate for the object (au)
+          out_ephems(i,j,26) = h_ecl_car_coord_obj(2)                    ! heliocentric ecliptic cartesian y coordinate for the object (au)
+          out_ephems(i,j,27) = h_ecl_car_coord_obj(3)                    ! heliocentric ecliptic cartesian z coordinate for the objects (au)
+          out_ephems(i,j,28) = h_ecl_car_coord_obj(4)                    ! heliocentric ecliptic cartesian x rate for the object (au/day))
+          out_ephems(i,j,29) = h_ecl_car_coord_obj(5)                    ! heliocentric ecliptic cartesian y rate for the object (au/day)
+          out_ephems(i,j,30) = h_ecl_car_coord_obj(6)                    ! heliocentric ecliptic cartesian z rate for the objects (au/day)
+          out_ephems(i,j,31) = h_ecl_car_coord_obsy(1)                   ! heliocentric ecliptic cartesian coordinates for the observatory (au)
+          out_ephems(i,j,32) = h_ecl_car_coord_obsy(2)                   ! heliocentric ecliptic cartesian coordinates for the observatory (au)
+          out_ephems(i,j,33) = h_ecl_car_coord_obsy(3)                   ! heliocentric ecliptic cartesian coordinates for the observatory (au)
+          out_ephems(i,j,34) = true_anom                                 ! true anomaly (deg)                                                           
+          
+
+          CALL NULLIFY(ephemerides(1,j))
+          CALL NULLIFY(orb_lt_corr_arr(1,j))
+          
+       END DO
+
+       DEALLOCATE(ephemerides, orb_lt_corr_arr)
+
+    END DO
+    DO i=1,SIZE(observers)
+      CALL NULLIFY(observers(i))
+    END DO
+    DEALLOCATE(observers)
+
+  END SUBROUTINE oorb_ephemeris_full
+
+
+  SUBROUTINE oorb_ephemeris_basic(in_norb, &
+       in_orbits,                    &
+       in_obscode,                   &
+       in_ndate,                     &
+       in_date_ephems,               &
+       in_dynmodel,                  &
+       out_ephems,                   &
+       error_code)
+ 
+    ! in_norb: number of input orbits
+    INTEGER, INTENT(in)                                 :: in_norb
+    ! in_orbits: input flattened orbits, 12 columns per target:
+    ! (1) object id (integer value)
+    ! (2-7) orbital elements:
+    !   * (q, e, i, longnode, argper, perihelion epoch in mjd) for comet format
+    !   * (a, e, i, longnode, argper, mean anomaly) for keplerian format
+    !   * (x, y, z, dx, dy, dz) for cartesian format
+    ! (8) orbital elements type ('CART': 1, 'COM': 2, 'KEP': 3, 'DEL': 4, 'EQX': 5)
+    ! (9) epoch in mjd
+    ! (10) time scale type ('UTC': 1, 'UT1': 2, 'TT': 3, 'TAI': 4)
+    ! (11) target absolute magnitude H/M1 parameter for comets ('COM' elements type)
+    ! (12) target slope parameter G/K1 parameter for comets ('COM' elements type)
+    REAL(8),DIMENSION(in_norb,12), INTENT(in)           :: in_orbits ! (1:norb,1:12)
+    ! in_obscode: observatory code as defined by the Minor Planet Center
+    CHARACTER(len=*), INTENT(in)                        :: in_obscode
+    ! in_ndate: number of input epochs
+    INTEGER, INTENT(in)                                 :: in_ndate
+    ! in_date_ephems: epochs for ephemeris:
+    ! (1) modified Julian date
+    ! (2) timescale type ('UTC': 1, 'UT1': 2, 'TT': 3, 'TAI': 4)
+    REAL(8), DIMENSION(in_ndate,2), INTENT(in)          :: in_date_ephems ! (1:ndate,1:2)
+    ! in_model: "2"=2-body dynamical model, "N"=n-body dynamical model
+    CHARACTER(len=1), INTENT(in)                        :: in_dynmodel
+    ! out_ephemn: output ephemeris, 33 columns per target and epoch:
+    ! (1) modified julian date                                                                
+    ! (2) right ascension (deg)                                                               
+    ! (3) declination (deg)                                                                   
+    ! (4) dra/dt sky-motion (deg/day, including cos(dec) factor)                              
+    ! (5) ddec/dt sky-motion (deg/day)                                                        
+    ! (6) solar phase angle (deg)                                                             
+    ! (7) solar elongation angle (deg)                                                        
+    ! (8) heliocentric distance (au)                                                          
+    ! (9) geocentric distance (au)                                                            
+    ! (10) predicted apparent V-band magnitude
+    ! (11) true anomaly (currently only a dummy value)
+
+    
+    REAL(8), DIMENSION(in_norb,in_ndate,11), INTENT(out) :: out_ephems ! (1:norb,1:ndate,1:11)
+    ! error_code: output error code
+    INTEGER, INTENT(out)                                :: error_code
+
+    ! Internal variables.  
+    TYPE (Orbit), DIMENSION(:,:), POINTER :: orb_lt_corr_arr
+    TYPE (Orbit), DIMENSION(1) :: orb_arr
+    TYPE (CartesianCoordinates), DIMENSION(:), ALLOCATABLE :: observers
+    TYPE (CartesianCoordinates) :: ccoord
+    TYPE (CartesianCoordinates) :: obsy_ccoord
+    TYPE (SphericalCoordinates), DIMENSION(:,:), POINTER :: ephemerides
+    TYPE (SphericalCoordinates) :: scoord
+    TYPE (Time) :: t
+    REAL(8), DIMENSION(:,:), POINTER :: planeph
+    CHARACTER(len=INTEGRATOR_LEN) :: integrator
+    CHARACTER(len=6) :: dyn_model
+    REAL(8), DIMENSION(6) :: coordinates, &
+         elements, &
+         comp_coord, &
+         h_ecl_car_coord_obsy, &
+         h_ecl_car_coord_obj         
+    REAL(8), DIMENSION(3) :: obsy_obj, &
+         obsy_pos, &
+         geoc_obsy, &
+         obsy_sun, &
+         vec3, &
+         pos
+    REAL(8) :: cos_phase, &
+         ephemeris_r2, &
+         heliocentric_r2, &
+         integration_step, &
+         mjd, &
+         mjd_tt, &
+         observer_r2, &
+         phase, &
+         solar_elongation, &
+         vmag, &
+         true_anom
+    INTEGER :: i, &
+         j
+    LOGICAL, DIMENSION(10) :: perturbers
+
+    ! Init
+    errstr = ""
+    error_code = 0
+    IF (in_dynmodel .EQ. "2") THEN
+       dyn_model = "2-body"
+    END IF
+    IF (in_dynmodel .EQ. "N") THEN
+       dyn_model = "n-body"
+    END IF
+    integrator = "bulirsch-stoer"
+    integration_step = 5.0_8
+    perturbers = .TRUE.
+    ALLOCATE(observers(SIZE(in_date_ephems,dim=1)))
+    DO i=1,SIZE(in_date_ephems,dim=1)
+       CALL NEW(t, in_date_ephems(i,1), timescales(NINT(in_date_ephems(i,2))))
+       IF (error) THEN
+          ! Error in creating a new Time object.
+          error_code = 35
+          RETURN
+       END IF
+       ! Compute heliocentric observatory coordinates
+       observers(i) = getObservatoryCCoord(obsies, in_obscode, t)
+       IF (error) THEN
+          ! Error in getObservatoryCCoord()
+          error_code = 36
+          RETURN
+       END IF
+       CALL rotateToEquatorial(observers(i))
+       CALL NULLIFY(t)
+    END DO
+
+    ! Loop over orbits:
+    DO i=1,SIZE(in_orbits,dim=1)
+    
+       ! Get the element type from the input flattened orbit.
+       IF(NINT(in_orbits(i,8)) < 0 .OR.                                       &
+            NINT(in_orbits(i,8)) > SIZE(element_types)) THEN
+          ! Error: unsupported orbital elements.
+          error_code = 58
+          RETURN
+       END IF
+
+       ! Get each flattened orbit and create an Orbit instance.
+       elements(1:6) = in_orbits(i,2:7)
+       ! Create a Time instance.
+       CALL NEW(t, in_orbits(i,9), timescales(NINT(in_orbits(i,10))))
+       IF(error) THEN
+          ! Error in creating a Time instance.
+          error_code = 57
+          RETURN
+       END IF
+
+       ! Now create an instant of StochasticOrbit via an Orbit instance.
+       CALL NEW(orb_arr(1), &
+            elements(1:6), &
+            element_types(NINT(in_orbits(i,8))), &
+            "ecliptic", &
+            copy(t))
+       CALL NULLIFY(t)
+       CALL setParameters(orb_arr(1), &
+            dyn_model=dyn_model, &
+            perturbers=perturbers, &
+            integrator=integrator, &
+            integration_step=integration_step)
+       IF (error) THEN
+          error_code = 37
+          RETURN
+       END IF
+       ! Use cartesian equatorial coordinates:
+       CALL toCartesian(orb_arr(1), "equatorial")
+       !CALL toCometary(orb_arr(1))
+       IF (error) THEN
+          ! Error in setParameters()
+          error_code = 39
+          RETURN
+       END IF
+       ! Compute topocentric ephemerides
+       CALL getEphemerides(orb_arr, &
+            observers, &
+            ephemerides, &
+            this_lt_corr_arr=orb_lt_corr_arr)
+       IF (error) THEN
+          ! Error in getEphemerides()
+          error_code = 40
+          RETURN
+       END IF
+       CALL NULLIFY(orb_arr(1))
+   
+       ! Now export the ephem_arr to a flat array.
+       DO j=1,SIZE(observers)
+
+          ! Make sure that the ephemeris is equatorial:
+          CALL rotateToEquatorial(ephemerides(1,j))
+          coordinates = getCoordinates(ephemerides(1,j))
+          ! coordinates(1) = Delta
+          ! coordinates(2) = ra
+          ! coordinates(3) = dec
+          ! coordinates(4) = dDelta 
+          ! coordinates(5) = dra (to be multiplied with cos(coordinates(3))
+          ! coordinates(6) = ddec
+
+          ! ephem date
+          t = getTime(observers(j))
+          mjd = getMJD(t, timescales(NINT(in_date_ephems(j,2))))
+          mjd_tt = getMJD(t, "TT")
+          CALL NULLIFY(t)
+
+
+          ! r, Delta, phase angle
+          CALL NEW(ccoord, ephemerides(1,j))
+          IF (error) THEN
+             CALL errorMessage('oorb / ephemeris', &
+                  'TRACE BACK (50)',1)
+             STOP
+          END IF
+          CALL rotateToEquatorial(ccoord)
+          obsy_obj = getPosition(ccoord)
+          IF (error) THEN
+             CALL errorMessage('oorb / ephemeris', &
+                  'TRACE BACK (55)',1)
+             STOP
+          END IF
+          CALL NULLIFY(ccoord)
+          ephemeris_r2 = DOT_PRODUCT(obsy_obj,obsy_obj)
+          CALL toCartesian(orb_lt_corr_arr(1,j), frame='equatorial')
+          pos = getPosition(orb_lt_corr_arr(1,j))
+          IF (error) THEN
+             CALL errorMessage('oorb / ephemeris', &
+                  'TRACE BACK (60)',1)
+             STOP
+          END IF
+          heliocentric_r2 = DOT_PRODUCT(pos,pos)
+          obsy_pos = getPosition(observers(j))
+          IF (error) THEN
+             CALL errorMessage('oorb / ephemeris', &
+                  'TRACE BACK (65)',1)
+             STOP
+          END IF
+          ! geoc_obsy = obsy_pos - pos  not in oorb.f90
+          observer_r2 = DOT_PRODUCT(obsy_pos,obsy_pos)
+          cos_phase = 0.5_bp * (heliocentric_r2 + ephemeris_r2 - &
+               observer_r2) / (SQRT(heliocentric_r2 * ephemeris_r2))
+          phase = ACOS(cos_phase)
+
+          ! apparent brightness
+          IF (in_orbits(i,8) .EQ. 2) THEN
+             ! if the target is a comet (elements type == 'COM')
+             vmag = in_orbits(i,11)+5*LOG10(coordinates(1))+2.5*in_orbits(i,12)*LOG10(SQRT(heliocentric_r2))
+          ELSE
+             ! if the target is not a comet (any other elements type)
+             vmag = getApparentHGMagnitude(H=in_orbits(i,11), &
+               G=in_orbits(i,12), r=SQRT(heliocentric_r2), &
+               Delta=coordinates(1), phase_angle=phase)
+          END IF
+
+          IF (error) THEN
+             CALL errorMessage('oorb / ephemeris', &
+                  'TRACE BACK (70)',1)
+             STOP
+          END IF
+         
+          ! Compute (approximate) altitude of the Sun
+          ! Position of the geocenter as seen from the Sun:
+          planeph => JPL_ephemeris(mjd_tt, 3, 11, error)
+          IF (error) THEN
+             CALL errorMessage('oorb / ephemeris', &
+                  'TRACE BACK (85)',1)
+             STOP
+          END IF
+          ! Position of the Sun as seen from the observatory:
+          obsy_sun = -(planeph(1,1:3) + geoc_obsy)
+          DEALLOCATE(planeph)
+
+          ! Compute the solar elongation:
+          vec3 = cross_product(obsy_obj,obsy_sun)
+          solar_elongation = ATAN2(SQRT(SUM(vec3**2)),DOT_PRODUCT(obsy_obj,obsy_sun))
+
+          ! ! true anomaly does not work properly
+          ! elements = getElements(orb_lt_corr_arr(i,j), "cometary")
+          ! IF (elements(2) < 1.0_bp) THEN
+          !    ! Compute eccentric and true anomalies if orbit is elliptic:
+          !    CALL solveKeplerEquation(orb_lt_corr_arr(i,j), orb_lt_corr_arr(i,j)%t, ecc_anom)
+          !    ! line above modified from:
+          !    ! CALL solveKeplerEquation(orb_arr_in(i), orb_arr_in(i)%t, ecc_anom)
+          !    ta_s = SIN(ecc_anom)
+          !    ta_c = COS(ecc_anom)
+          !    fak = SQRT(1 - elements(2) * elements(2))
+          !    true_anom = MODULO(ATAN2(fak * ta_s, ta_c - elements(2)),two_pi)
+          ! ELSE
+          !    ecc_anom = -99.0_bp
+          !    true_anom = -99.0_bp
+          ! END IF
+          true_anom = -99.0_bp
+          
+          ! Write the output ephem array.
+          out_ephems(i,j,1) = mjd                                        ! modified julian date
+          out_ephems(i,j,2) = coordinates(2)/rad_deg                     ! right ascension (deg)
+          out_ephems(i,j,3) = coordinates(3)/rad_deg                     ! declination (deg)
+          out_ephems(i,j,4) = coordinates(5)*COS(coordinates(3))/rad_deg ! dra/dt sky-motion (deg/day, including cos(dec) factor)
+          out_ephems(i,j,5) = coordinates(6)/rad_deg                     ! ddec/dt sky-motion (deg/day)
+          out_ephems(i,j,6) = phase/rad_deg                              ! solar phase angle (deg)
+          out_ephems(i,j,7) = solar_elongation/rad_deg                   ! solar elongation angle (deg)
+          out_ephems(i,j,8) = SQRT(heliocentric_r2)                      ! heliocentric distance (au)
+          out_ephems(i,j,9) = coordinates(1)                             ! geocentric distance (au)
+          out_ephems(i,j,10) = vmag                                      ! predicted apparent V-band magnitude
+          out_ephems(i,j,11) = true_anom                                 ! true anomaly (deg)                                                           
+          CALL NULLIFY(ephemerides(1,j))
+          CALL NULLIFY(orb_lt_corr_arr(1,j))
+          
+       END DO
+
+       DEALLOCATE(ephemerides, orb_lt_corr_arr)
+
+    END DO
+    DO i=1,SIZE(observers)
+      CALL NULLIFY(observers(i))
+    END DO
+    DEALLOCATE(observers)
+
+  END SUBROUTINE oorb_ephemeris_basic
+  
+
+  SUBROUTINE oorb_ephemeris_covariance(in_norb, &
+       in_orbits,                    &
+       in_covariances,               &
+       in_obscode,                   &
+       in_ndate,                     &
+       in_date_ephems,               &
+       out_ephems,                   &
+       error_code)
+
+    ! this function is working but has not yet been updated
+
+    ! Lynne's comment: "I would also like to request an update to
+    ! oorb_ephemeris_covariance to match oorb_ephemeris_basic
+    ! (i.e. return the same set of values, although now they'd include
+    ! the uncertainties). Since it looks like only the Ra/Dec values
+    ! have errors, maybe it's reasonable to just update the returned
+    ! values so that they look the same as the values returned by
+    ! oorb_ephemeris_basic, but then still add the uncertainty ellipse
+    ! at the end."
+    
+    ! in_norb: number of input orbits
+    INTEGER, INTENT(in)                                  :: in_norb
+    ! in_orbits: input flattened orbits, 12 columns per target:
+    ! (1) object id (integer value)
+    ! (2-7) orbital elements:
+    !   * (q, e, i, longnode, argper, perihelion epoch in mjd) for comet format
+    !   * (a, e, i, longnode, argper, mean anomaly) for keplerian format
+    !   * (x, y, z, dx, dy, dz) for cartesian format
+    ! (8) orbital elements type ('CART': 1, 'COM': 2, 'KEP': 3, 'DEL': 4, 'EQX': 5)
+    ! (9) epoch in mjd
+    ! (10) time scale type ('UTC': 1, 'UT1': 2, 'TT': 3, 'TAI': 4)
+    ! (11) target absolute magnitude H/M1 parameter for comets ('COM' elements type)
+    ! (12) target slope parameter G/K1 parameter for comets ('COM' elements type)
+    REAL(8),DIMENSION(in_norb,12), INTENT(in)             :: in_orbits ! (1:norb,1:12)
+    ! in_covariances: input covariance matrices for orbital elements
+    REAL(8), DIMENSION(in_norb,6,6), INTENT(in)           :: in_covariances ! (1:norb,1:6,1:6)
+    ! in_obscode: observatory code as defined by the Minor Planet Center
+    CHARACTER(len=*), INTENT(in)                          :: in_obscode
+    ! in_ndate: number of input epochs
+    INTEGER, INTENT(in)                                   :: in_ndate
+    ! in_date_ephems: epochs for ephemeris:
+    ! (1) modified Julian date
+    ! (2) timescale type ('UTC': 1, 'UT1': 2, 'TT': 3, 'TAI': 4)
+    REAL(8), DIMENSION(in_ndate,2), INTENT(in)            :: in_date_ephems ! (1:ndate,1:2)
+    ! out_ephem: output ephemeris, 14 columns per target and epoch:
+    ! (1) distance from the observer (au)
+    ! (2) right ascension (deg)                                                               
+    ! (3) declination (deg)                                                                   
+    ! (4) predicted apparent V-band magnitude                                                 
+    ! (5) epoch (modified Julian date) 
+    ! (6) timescale type
+    ! (7) dra/dt sky-motion (deg/day, including cos(dec) factor)                              
+    ! (8) ddec/dt sky-motion (deg/day)                                                        
+    ! (9) solar phase angle (deg)                                                             
+    ! (10) ra uncertainty (arcsec)
+    ! (11) dec uncertainty (arcsec)
+    ! (12) semi-major axis of the uncertainty ellipse (arcmin)
+    ! (13) semi-minor axis of the uncertainty ellipse (arcmin)
+    ! (14) position angle of the uncertainty ellipse (deg)
+    REAL(8), DIMENSION(in_norb,in_ndate,14), INTENT(out)  :: out_ephems ! (1:norb,1:ndate,1:14)
+    ! error_code: output error code
+    INTEGER, INTENT(out)                                  :: error_code
+
+    ! Internal variables.  
+    TYPE (StochasticOrbit) :: storb
+    TYPE (Orbit), DIMENSION(:,:), POINTER :: orb_lt_corr_arr
+    TYPE (Orbit), DIMENSION(1) :: orb_arr
+    TYPE (CartesianCoordinates), DIMENSION(:), ALLOCATABLE :: observers
+    TYPE (CartesianCoordinates) :: ccoord
+    TYPE (SphericalCoordinates), DIMENSION(:,:), POINTER :: ephemerides
+    REAL(bp), DIMENSION(:,:), POINTER :: planeph
+    TYPE (Time) :: t
+    CHARACTER(len=INTEGRATOR_LEN) :: integrator
+    CHARACTER(len=6) :: dyn_model
+    REAL(8), DIMENSION(:,:,:), POINTER :: cov_arr
+    REAL(8), DIMENSION(6,6) :: eigenvec
+    REAL(8), DIMENSION(6) :: coordinates, &
+         eigenval, &
+         elements
+    REAL(8), DIMENSION(3) :: obsy_obj, &
+         obsy_pos, &
+         pos
+    REAL(8) :: cos_phase, &
+         ephemeris_r2, &
+         heliocentric_r2, &
+         integration_step, &
+         mjd, &
+         observer_r2, &
+         pa, &
+         phase, &
+         sigma_dec, &
+         sigma_ra, &
+         smaa, &
+         smia, &
+         vmag
+    INTEGER :: ismaa, &
+         ismia, &
+         i, &
+         j, &
+         nrot
+    LOGICAL, DIMENSION(10) :: perturbers
+
+    ! Init
+    errstr = ""
+    error_code = 0
+    eigenval = 0.0_8
+    eigenvec = 0.0_8
+    dyn_model = "n-body"
+    integrator = "bulirsch-stoer"
+    integration_step = 5.0_8
+    perturbers = .TRUE.
+    ALLOCATE(observers(SIZE(in_date_ephems,dim=1)))
+    DO i=1,SIZE(in_date_ephems,dim=1)
+       CALL NEW(t, in_date_ephems(i,1), timescales(NINT(in_date_ephems(i,2))))
+       IF (error) THEN
+          ! Error in creating a new Time object.
+          error_code = 35
+          RETURN
+       END IF
+       ! Compute heliocentric observatory coordinates
+       observers(i) = getObservatoryCCoord(obsies, in_obscode, t)
+       IF (error) THEN
+          ! Error in getObservatoryCCoord()
+          error_code = 36
+          RETURN
+       END IF
+       CALL rotateToEquatorial(observers(i))
+       CALL NULLIFY(t)
+    END DO
+
+    ! Loop over orbits:
+    DO i=1,SIZE(in_orbits,dim=1)
+
+       ! Get the element type from the input flattened orbit.
+       IF(NINT(in_orbits(i,8)) < 0 .OR.                                       &
+            NINT(in_orbits(i,8)) > SIZE(element_types)) THEN
+          ! Error: unsupported orbital elements.
+          error_code = 58
+          RETURN
+       END IF
+
+       ! Get each flattened orbit and create an Orbit instance.
+       elements(1:6) = in_orbits(i,2:7)
+       ! Create a Time instance.
+       CALL NEW(t, in_orbits(i,9), timescales(NINT(in_orbits(i,10))))
+       IF(error) THEN
+          ! Error in creating a Time instance.
+          error_code = 57
+          RETURN
+       END IF
+
+       ! Now create an instant of StochasticOrbit via an Orbit instance.
+       CALL NEW(orb_arr(1), &
+            elements(1:6), &
+            element_types(NINT(in_orbits(i,8))), &
+            "ecliptic", &
+            copy(t))
+       CALL NULLIFY(t)
+       CALL setParameters(orb_arr(1), &
+            dyn_model=dyn_model, &
+            perturbers=perturbers, &
+            integrator=integrator, &
+            integration_step=integration_step)
+       IF (error) THEN
+          error_code = 37
+          RETURN
+       END IF
+       CALL NEW(storb, orb_arr(1), in_covariances(i,:,:), &
+            cov_type=element_types(NINT(in_orbits(i,8))), &
+            element_type=element_types(NINT(in_orbits(i,8))))
+       IF (error) THEN
+          error_code = 34
+          RETURN
+       END IF
+       ! Use cartesian equatorial coordinates:
+       CALL toCartesian(storb, "equatorial")
+       !CALL toCometary(storb)
+       IF (error) THEN
+          ! Error in setParameters()
+          error_code = 36
+          RETURN
+       END IF
+
+       ! Set integration parameters
+       CALL setParameters(storb, &
+            dyn_model=dyn_model, &
+            perturbers=perturbers, &
+            integrator=integrator, &
+            integration_step=integration_step)
+       IF (error) THEN
+          ! Error in setParameters()
+          error_code = 37
+          RETURN
+       END IF
+
+       ! Compute topocentric ephemerides
+       CALL getEphemerides(storb, &
+            observers, &
+            ephemerides, &
+            cov_arr=cov_arr, &
+            this_lt_corr_arr=orb_lt_corr_arr)
+       IF (error) THEN
+          ! Error in getEphemerides()
+          error_code = 38
+          RETURN
+       END IF
+       CALL NULLIFY(storb)
+       CALL NULLIFY(orb_arr(1))
+
+       ! Now export the ephem_arr to a flat array.
+       DO j=1,SIZE(observers)
+
+          ! Make sure that the ephemeris is equatorial:
+          CALL rotateToEquatorial(ephemerides(1,j))
+          ! Extract RA & Dec
+          coordinates = getCoordinates(ephemerides(1,j))
+
+          ! Calculate apparent brightness
+          CALL NEW(ccoord, ephemerides(1,j))
+          IF (error) THEN
+             CALL errorMessage('oorb / ephemeris', &
+                  'TRACE BACK (50)',1)
+             STOP
+          END IF
+          CALL rotateToEquatorial(ccoord)
+          obsy_obj = getPosition(ccoord)
+          IF (error) THEN
+             CALL errorMessage('oorb / ephemeris', &
+                  'TRACE BACK (55)',1)
+             STOP
+          END IF
+          CALL NULLIFY(ccoord)
+          ephemeris_r2 = DOT_PRODUCT(obsy_obj,obsy_obj)
+          CALL toCartesian(orb_lt_corr_arr(1,j), frame='equatorial')
+          pos = getPosition(orb_lt_corr_arr(1,j))
+          IF (error) THEN
+             CALL errorMessage('oorb / ephemeris', &
+                  'TRACE BACK (60)',1)
+             STOP
+          END IF
+          heliocentric_r2 = DOT_PRODUCT(pos,pos)
+          obsy_pos = getPosition(observers(j))
+          IF (error) THEN
+             CALL errorMessage('oorb / ephemeris', &
+                  'TRACE BACK (65)',1)
+             STOP
+          END IF
+          observer_r2 = DOT_PRODUCT(obsy_pos,obsy_pos)
+          cos_phase = 0.5_bp * (heliocentric_r2 + ephemeris_r2 - &
+               observer_r2) / (SQRT(heliocentric_r2) * &
+               SQRT(ephemeris_r2))
+          phase = ACOS(cos_phase)
+          vmag = getApparentHGMagnitude(H=in_orbits(i,11), &
+               G=in_orbits(i,12), r=SQRT(heliocentric_r2), &
+               Delta=coordinates(1), phase_angle=phase)
+          IF (error) THEN
+             CALL errorMessage('oorb / ephemeris', &
+                  'TRACE BACK (70)',1)
+             STOP
+          END IF
+
+          ! ephem date
+          t = getTime(observers(j))
+          mjd = getMJD(t, timescales(NINT(in_date_ephems(j,2))))
+          CALL NULLIFY(t)
+
+
+          cov_arr(:,:,j) = SIGN(SQRT(ABS(cov_arr(:,:,j))),cov_arr(:,:,j))
+          sigma_ra = cov_arr(2,2,j)/rad_asec
+          sigma_dec = cov_arr(3,3,j)/rad_asec
+          CALL eigen_decomposition_jacobi(cov_arr(2:3,2:3,j), &
+               eigenval(2:3), eigenvec(2:3,2:3), nrot, errstr)
+          IF (LEN_TRIM(errstr) /= 0) THEN
+             error_code = 7
+             WRITE(*,*) TRIM(errstr)
+             RETURN
+          END IF
+          ismaa = 1 + MAXLOC(ABS(eigenval(2:3)),dim=1)
+          ismia = 1 + MINLOC(ABS(eigenval(2:3)),dim=1)
+          smaa = ABS(eigenval(ismaa))/rad_amin
+          smia = ABS(eigenval(ismia))/rad_amin
+          pa = ATAN2(eigenvec(3,ismaa),eigenvec(2,ismaa))/rad_deg
+          ! Write the output ephem array.
+          out_ephems(i,j,1) = coordinates(1)                             ! distance
+          out_ephems(i,j,2) = coordinates(2)/rad_deg                     ! ra
+          out_ephems(i,j,3) = coordinates(3)/rad_deg                     ! dec
+          out_ephems(i,j,4) = vmag                                       ! mag
+          out_ephems(i,j,5) = mjd                                        ! ephem mjd
+          out_ephems(i,j,6) = NINT(in_date_ephems(j,2))                  ! ephem mjd timescale
+          out_ephems(i,j,7) = coordinates(5)*COS(coordinates(3))/rad_deg ! dra/dt  sky-motion
+          out_ephems(i,j,8) = coordinates(6)/rad_deg                     ! ddec/dt sky-motion
+          out_ephems(i,j,9) = phase/rad_deg                              ! phase angle
+          out_ephems(i,j,10) = sigma_ra                                  ! raErr
+          out_ephems(i,j,11) = sigma_dec                                 ! decErr
+          out_ephems(i,j,12) = smaa                                      ! semi-major axis
+          out_ephems(i,j,13) = smia                                      ! semi-minor axis
+          out_ephems(i,j,14) = pa                                        ! position angle
+
+          CALL NULLIFY(ephemerides(1,j))
+          CALL NULLIFY(orb_lt_corr_arr(1,j))
+
+       END DO
+
+       DEALLOCATE(ephemerides, orb_lt_corr_arr, cov_arr)
+
+    END DO
+    DO i=1,SIZE(observers)
+       CALL NULLIFY(observers(i))
+    END DO
+    DEALLOCATE(observers)
+
+  END SUBROUTINE oorb_ephemeris_covariance
+
+
+
+END MODULE pyoorb