--- conflicted
+++ resolved
@@ -2239,11 +2239,7 @@
              IF (PRESENT(encounters)) THEN
                 dist = SQRT(r2d(j))
                 ! Basic perturbers
-<<<<<<< HEAD
                 IF (j <= N) THEN
-=======
-                IF (j <= SIZE(perturbers)) THEN
->>>>>>> f1beee64
                    IF (dist < planetary_radii(j)) THEN
                       encounters(i,j,1) = mjd_tdt ! date
                       encounters(i,j,2) = 1       ! = impact
